--- conflicted
+++ resolved
@@ -1,8 +1,7 @@
-<<<<<<< HEAD
 ver 0.23 (not yet released)
 * protocol
   - new command "getvol"
-=======
+
 ver 0.22.2 (2020/10/28)
 * database
   - simple: purge songs and virtual directories for unavailable plugins
@@ -13,7 +12,6 @@
 * playlist
   - soundcloud: fix protocol errors due to newlines in error messages
 * state_file: save on shutdown
->>>>>>> dc432f3f
 
 ver 0.22.1 (2020/10/17)
 * decoder
