--- conflicted
+++ resolved
@@ -1,4 +1,3 @@
-<<<<<<< HEAD
 ver 0.20 (not yet released)
 * protocol
   - "commands" returns playlist commands only if playlist_directory configured
@@ -47,13 +46,12 @@
   - proxy: add TCP keepalive option
 * update
   - apply .mpdignore matches to subdirectories
-=======
+
 ver 0.19.13 (not yet released)
 * tags
   - aiff, riff: fix ID3 chunk padding
 * decoder
   - ffmpeg: support the TAK codec
->>>>>>> 1e0ad1f6
 
 ver 0.19.12 (2015/12/15)
 * fix assertion failure on malformed UTF-8 tag
