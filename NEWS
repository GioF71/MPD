--- conflicted
+++ resolved
@@ -1,12 +1,10 @@
-<<<<<<< HEAD
 ver 0.23 (not yet released)
 * protocol
   - new command "getvol"
-=======
+
 ver 0.22.4 (not yet released)
 * decoder
   - dsdiff: apply padding to odd-sized chunks
->>>>>>> 60d19b23
 
 ver 0.22.3 (2020/11/06)
 * playlist
