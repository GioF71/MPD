--- conflicted
+++ resolved
@@ -1,4 +1,3 @@
-<<<<<<< HEAD
 ver 0.19 (not yet released)
 * protocol
   - new commands "addtagid", "cleartagid", "listfiles", "rangeid"
@@ -69,12 +68,10 @@
 * install systemd unit for socket activation
 * Android port
 
-ver 0.18.13 (not yet released)
-=======
 ver 0.18.13 (2014/08/31)
 * protocol
   - don't change song on "seekcur" in random mode
->>>>>>> 86e8b3b4
+
 * decoder
   - dsdiff, dsf: fix endless loop on malformed file
   - ffmpeg: support ffmpeg/libav version 11
