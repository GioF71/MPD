<<<<<<< HEAD
ver 0.22 (not yet released)
* protocol
  - "findadd"/"searchadd"/"searchaddpl" support the "sort" and
    "window" parameters
  - add command "readpicture" to download embedded pictures
  - command "moveoutput" moves an output between partitions
  - command "delpartition" deletes a partition
  - show partition name in "status" response
* tags
  - new tags "Grouping" (for ID3 "TIT1"), "Work" and "Conductor"
* input
  - curl: support "charset" parameter in URI fragment
  - ffmpeg: allow partial reads
  - io_uring: new plugin for local files on Linux (using liburing)
  - smbclient: close unused SMB/CIFS connections
* database
  - upnp: drop support for libupnp versions older than 1.8
* playlist
  - cue: integrate contents in database
* decoder
  - ffmpeg: support RTSP
  - mad: remove option "gapless", always do gapless
  - sidplay: add option "default_genre"
  - sidplay: map SID name field to "Album" tag
  - sidplay: add support for new song length format with libsidplayfp 2.0
  - vorbis, opus: improve seeking accuracy
* playlist
  - flac: support reading CUE sheets from remote FLAC files
* filter
  - ffmpeg: new plugin based on FFmpeg's libavfilter library
  - hdcd: new plugin based on FFmpeg's "af_hdcd" for HDCD playback
  - volume: convert S16 to S24 to preserve quality and reduce dithering noise
  - dsd: add integer-only DSD to PCM converter
* output
  - jack: add option "auto_destination_ports"
  - jack: report error details
  - pulse: add option "media_role"
  - solaris: support S8 and S32
* lower the real-time priority from 50 to 40
* switch to C++17
  - GCC 7 or clang 4 (or newer) recommended

ver 0.21.26 (not yet released)
=======
ver 0.21.26 (2020/09/21)
>>>>>>> 566787f0
* database
  - inotify: obey ".mpdignore" files
* output
  - osx: fix crash bug
  - sles: support floating point samples
* archive
  - bzip2: fix crash on corrupt bzip2 file
  - bzip2: flush output at end of input file
  - iso9660: fix unaligned reads
  - iso9660: support seeking
  - zzip: fix crash on corrupt ZIP file
* decoder
  - ffmpeg: remove "rtsp://" from the list of supported protocols
  - ffmpeg: add "hls+http://" to the list of supported protocols
  - opus: support the gain value from the Opus header
  - sndfile: fix lost samples at end of file
* fix "single" mode bug after resuming playback
* the default log_level is "default", not "info"

ver 0.21.25 (2020/07/06)
* protocol:
  - fix crash when using "rangeid" while playing
* database
  - simple: automatically scan new mounts
  - upnp: fix compatibility with Plex DLNA
* storage
  - fix disappearing mounts after mounting twice
  - udisks: fix reading ".mpdignore"
* input
  - file: detect premature end of file
  - smbclient: don't send credentials to MPD clients
* decoder
  - opus: apply pre-skip and end trimming
  - opus: fix memory leak
  - opus: fix crash bug
  - vorbis: fix crash bug
* output
  - osx: improve sample rate selection
  - osx: fix noise while stopping
* neighbor
  - upnp: fix crash during shutdown
* Windows/Android:
  - fix Boost detection after breaking change in Meson 0.54

ver 0.21.24 (2020/06/10)
* protocol
  - "tagtypes" requires no permissions
* database
  - simple: fix crash when mounting twice
* decoder
  - modplug: fix Windows build failure
  - wildmidi: attempt to detect WildMidi using pkg-config
  - wildmidi: fix Windows build failure
* player
  - don't restart current song if seeking beyond end
* Android
  - enable the decoder plugins GME, ModPlug and WildMidi
  - fix build failure with Android NDK r21
* Windows
  - fix stream playback
  - enable the decoder plugins GME, ModPlug and WildMidi
  - work around Meson bug breaking the Windows build with GCC 10
* fix unit test failure

ver 0.21.23 (2020/04/23)
* protocol
  - add tag fallback for AlbumSort
* storage
  - curl: fix corrupt "href" values in the presence of XML entities
  - curl: unescape "href" values
* input
  - nfs: fix crash bug
  - nfs: fix freeze bug on reconnect
* decoder
  - gme: adapt to API change in the upcoming version 0.7.0
* output
  - alsa: implement channel mapping for 5.0 and 7.0
* player
  - drain outputs at end of song in "single" mode
* Windows
  - fix case insensitive search

ver 0.21.22 (2020/04/02)
* database
  - simple: optimize startup
* input
  - curl: fix streaming errors on Android
* playlist
  - rss: support MIME type application/xml
* mixer
  - android: new mixer plugin for "sles" output
* Android
  - TV support
* Windows
  - fix time zone offset check
* fix build failures with uClibc-ng

ver 0.21.21 (2020/03/19)
* configuration
  - fix bug in "metadata_to_use" setting
* playlist
  - asx, xspf: fix corrupt tags in the presence of XML entities
* archive
  - iso9660: skip empty file names to work around libcdio bug
* decoder
  - gme: ignore empty tags
* output
  - solaris: port to NetBSD
* raise default "max_connections" value to 100

ver 0.21.20 (2020/02/16)
* decoder
  - audiofile, ffmpeg, sndfile: handle MIME type "audio/wav"
  - ffmpeg: fix playback of AIFF and TTA
  - vorbis, opus: fix seeking in small files
* fix backwards seeking on ARM (and other non-x86 CPUs)

ver 0.21.19 (2020/01/17)
* configuration
  - allow overriding top-level settings in includes
* output
  - pulse: obey Pulse's maximum sample rate (fixes DSD128 playback)
* fix build failure with clang 10
* fix build failure with Android NDK r20

ver 0.21.18 (2019/12/24)
* protocol
  - work around Mac OS X bug in the ISO 8601 parser
* output
  - alsa: fix hang bug with ALSA "null" outputs
* storage
  - curl: fix crash bug
* drop support for CURL versions older than 7.32.0
* reduce unnecessary CPU wakeups

ver 0.21.17 (2019/12/16)
* protocol
  - relax the ISO 8601 parser: allow omitting field separators, the
    time of day and the "Z" suffix
* archive
  - zzip: improve error reporting
* outputs
  - jack: mark ports as terminal
  - shout: declare metadata as UTF-8
* fix build failure with -Ddatabase=false

ver 0.21.16 (2019/10/16)
* queue
  - fix relative destination offset when moving a range
* storage
  - curl: request the "resourcetype" property to fix database update
  - curl: URL-encode more paths
  - curl: follow redirects for collections without trailing slash
* update
  - fix crash when music_directory is not a directory
* fix build with iconv() instead of ICU

ver 0.21.15 (2019/09/25)
* decoder
  - dsdiff, dsf: fix displayed bit rate
  - mpcdec: fix bogus ReplayGain values
* output
  - solaris: fix build with glibc 2.30

ver 0.21.14 (2019/08/21)
* decoder
  - sidplay: show track durations in database
  - sidplay: convert tag values from Windows-1252 charset
  - sidplay: strip text from "Date" tag
* player
  - fix crash after song change
  - fix seek position after restarting the decoder
* protocol
  - include command name in error responses

ver 0.21.13 (2019/08/06)
* input
  - cdio_paranoia: require libcdio-paranoia 10.2+0.93+1
* decoder
  - mad: fix crackling sound (0.21.12 regression)
* output
  - jack: improved Windows compatibility

ver 0.21.12 (2019/08/03)
* decoder
  - mad: update bit rate after seeking
  - mad: fix several bugs preventing the plugin from decoding the last frame
  - opus: ignore case in replay gain tag names
  - opus, vorbis: decode the "end of stream" packet
* output
  - jack: fix mono-to-stereo conversion
* player
  - don't restart unseekable song after failed seek attempt
* Windows
  - support backslash in relative URIs loaded from playlists

ver 0.21.11 (2019/07/03)
* input
  - tidal: deprecated because Tidal has changed the protocol
* decoder
  - wildmidi: log error if library initialization fails
* output
  - alsa: fix busy loop while draining
  - alsa: fix missing drain call
  - alsa: improve xrun-avoiding silence generator
  - alsa: log when generating silence due to slow decoder
  - alsa, osx: fix distortions with DSD_U32 and DoP on 32 bit CPUs
* protocol
  - fix "list" with multiple "group" levels

ver 0.21.10 (2019/06/05)
* decoder
  - opus: fix duplicate tags
* output
  - httpd: reject some well-known URIs
* fix crash bug (0.21.9 regression)

ver 0.21.9 (2019/05/20)
* input
  - buffer: fix deadlock bug
* Android
  - fix crash on ARMv7
  - request storage permission on Android 6+
* fix spurious "single" mode bug

ver 0.21.8 (2019/04/23)
* input
  - smbclient: download to buffer instead of throttling transfer
* output
  - httpd: add missing mutex lock
  - httpd: fix use-after-free bug
* playlist
  - soundcloud: fix "Unsupported URI scheme" (0.21.6 regression)
* fix Bonjour bug
* fix build failure with GCC 9
* fix build failure with -Ddatabase=false
* systemd: add user socket unit
* doc: "list file" is deprecated

ver 0.21.7 (2019/04/03)
* input
  - qobuz/tidal: scan tags when loading a playlist
* require Meson 0.49.0 for native libgcrypt-config support
* fix build failure with -Dlocal_socket=false
* Haiku
  - fix build
  - add version info

ver 0.21.6 (2019/03/17)
* protocol
  - allow loading playlists specified as absolute filesystem paths
  - fix negated filter expressions with multiple tag values
  - fix "list" with filter expression
  - omit empty playlist names in "listplaylists"
* input
  - cdio_paranoia: fix build failure due to missing #include
* decoder
  - opus: fix replay gain when there are no other tags
  - opus: fix seeking to beginning of song
  - vorbis: fix Tremor conflict resulting in crash
* output
  - pulse: work around error with unusual channel count
  - osx: fix build failure
* playlist
  - flac: fix use-after-free bug
* support abstract sockets on Linux
* Windows
  - remove the unused libwinpthread-1.dll dependency
* Android
  - enable SLES power saving mode

ver 0.21.5 (2019/02/22)
* protocol
  - fix deadlock in "albumart" command
  - fix "tagtypes disable" command
* database
  - simple: fix assertion failure
  - fix assertion failures with mount points
* storage
  - udisks: fix "AlreadyMounted" error
  - udisks: use relative path from mount URI
  - fix memory leak
* input
  - buffer: fix crash bug when playing remote WAV file
* tags
  - ape: map "Album Artist"
* output
  - shout: add support for TLS
* mixer
  - pulse: add "scale_volume" setting

ver 0.21.4 (2019/01/04)
* database
  - inotify: fix crash bug "terminate called after throwing ..."
  - upnp: implement "list ... group"
* output
  - httpd: declare protocol "HTTP/1.1" instead of "ICY"
* remove libwrap support
* Windows
  - fix "Failed to accept connection: unknown error"
* fix Haiku build

ver 0.21.3 (2018/11/16)
* output
  - alsa: fix crash bug
  - alsa: fix stuttering at start of playback
  - alsa: fix discarded samples at end of song
  - alsa: clear error after reopening device
* log: default to journal if MPD was started as systemd service

ver 0.21.2 (2018/11/12)
* protocol
  - operator "=~" matches a regular expression
  - operator "contains" matches substrings
* decoder
  - ffmpeg: require FFmpeg 3.1 or later
  - ffmpeg: fix broken sound with certain codecs
* output
  - alsa: fix high CPU usage with dmix
  - httpd: fix three crash bugs
* mixer
  - alsa: fix more rounding errors
* fix zlib support

ver 0.21.1 (2018/11/04)
* protocol
  - allow escaping quotes in filter expressions
  - operator "==" never searches substrings in filter expressions
* decoder
  - ffmpeg: fix build failure with non-standard FFmpeg installation path
  - flac: fix linker failure when building without FLAC support
* encoder
  - vorbis: fix linker failure when building without Vorbis decoder
* fix build failure on Linux-PowerPC
* fix build failure on FreeBSD
* eliminate DLL dependencies on Windows
* add warning about buggy Boost version 1.67
* require Meson 0.47.2 because a Meson 0.47.1 bug breaks our build

ver 0.21 (2018/10/31)
* configuration
  - add "include" directive, allows including config files
  - incremental "metadata_to_use" setting
* protocol
  - "tagtypes" can be used to hide tags
  - "find" and "search" can sort
  - "outputs" prints the plugin name
  - "outputset" sets runtime attributes
  - close connection when client sends HTTP request
  - new filter syntax for "find"/"search" etc. with negation
* database
  - simple: scan audio formats
  - proxy: require libmpdclient 2.9
  - proxy: forward `sort` and `window` to server
* player
  - hard-code "buffer_before_play" to 1 second, independent of audio format
  - "one-shot" single mode
* input
  - curl: download to buffer instead of throttling transfer
  - qobuz: new plugin to play Qobuz streams
  - tidal: new plugin to play Tidal streams
* tags
  - new tags "OriginalDate", "MUSICBRAINZ_WORKID"
* decoder
  - ffmpeg: require at least version 11.12
  - gme: try loading m3u sidecar files
  - hybrid_dsd: new decoder plugin
  - mad: move "gapless_mp3_playback" setting to "decoder" block
  - mikmod: require at least version 3.2
  - pcm: support audio/L24 (RFC 3190)
  - sidplay: support basic and kernal rom (libsidplayfp)
* resampler
  - soxr: flush resampler at end of song
* output
  - alsa: non-blocking mode
  - alsa: change "dop" and "allowed_formats" settings at runtime
  - ao: fix crash bug due to partial frames
  - shout: support the Shine encoder plugin
  - sndio: remove support for the broken RoarAudio sndio emulation
  - osx: initial support for DSD over PCM
  - roar: removed
  - httpd_output: support for unix sockets
* mixer
  - sndio: new mixer plugin
* encoder
  - opus: support for sending metadata using ogg stream chaining
* listen on $XDG_RUNTIME_DIR/mpd/socket by default
* append hostname to Zeroconf service name
* systemd watchdog support
* require GCC 6
* build with Meson instead of autotools
* use GTest instead of cppunit

ver 0.20.23 (2018/10/29)
* protocol
  - emit "player" idle event when restarting the current song
* fix broken float to s32 conversion
* new clang crash bug workaround

ver 0.20.22 (2018/10/23)
* protocol
  - add tag fallbacks for AlbumArtistSort, ArtistSort
  - fix empty string filter on fallback tags
  - "count group ..." can print an empty group
  - fix broken command "list ... group"
* storage
  - curl: URL-encode paths
* decoder
  - fluidsynth: adapt to API change in version 2.0
* Android
  - now runs as a service
  - add button to start/stop MPD
  - add option to auto-start on boot
* work around clang bug leading to crash
* install the SVG icon

ver 0.20.21 (2018/08/17)
* database
  - proxy: add "password" setting
  - proxy: support tags "ArtistSort", "AlbumArtistSort", "AlbumSort"
  - simple: allow .mpdignore comments only at start of line
* output
  - httpd: remove broken DLNA support code
* playlist
  - cue: support file type declaration "FLAC" (non-standard)
* URI schemes are case insensitive
* Android, Windows
  - enable the "curl" storage plugin

ver 0.20.20 (2018/05/22)
* protocol
  - fix "modified-since" filter regression
* output
  - pulse: cork stream when paused due to "single" mode
* decoder
  - dsdiff, dsf: support more MIME types
  - dsdiff, dsf: allow 4 MB ID3 tags
  - opus: support R128_ALBUM_GAIN tag
* Android, Windows
  - enable the "proxy" database plugin

ver 0.20.19 (2018/04/26)
* protocol
  - validate absolute seek time, reject negative values
* database
  - proxy: fix "search already in progress" errors
  - proxy: implement "list ... group"
* input
  - mms: fix lockup bug and a crash bug
* decoder
  - ffmpeg: fix av_register_all() deprecation warning (FFmpeg 4.0)
* player
  - fix spurious "Not seekable" error when switching radio streams
* macOS: fix crash bug

ver 0.20.18 (2018/02/24)
* input
  - curl: allow authentication methods other than "Basic"
* decoder
  - flac: improve seeking precision
* fix gapless CUE song transitions
* Android, Windows
  - enable the NFS storage plugin

ver 0.20.17 (2018/02/11)
* output
  - alsa: fix crash bug with 8 channels
* mixer
  - alsa: fix rounding error at volume 0
* fix real-time and idle scheduling with Musl
* Android
  - fix compatibility with Android 4.0

ver 0.20.16 (2018/02/03)
* output
  - pulse: fix crash during auto-detection
* database
  - simple: fix search within mount points
  - upnp: enable IPv6
* archive
  - iso9660: libcdio 2.0 compatibility
* fix crash in debug build on Haiku and other operating systems

ver 0.20.15 (2018/01/05)
* queue: fix crash after seek failure
* resampler
  - soxr: clear internal state after manual song change
* state file
  - make mount point restore errors non-fatal
  - fix crash when restoring mounts with incompatible database plugin
* Android
  - build without Ant
  - fix for SIGSYS crash

ver 0.20.14 (2018/01/01)
* database
  - simple: fix file corruption in the presence of mount points
* archive
  - bz2: fix deadlock
  - reduce lock contention, fixing lots of xrun problems
* fix Solaris build failure

ver 0.20.13 (2017/12/18)
* output
  - osx: set up ring buffer to hold at least 100ms
* mixer
  - alsa: fix rounding errors
* database
  - simple: don't purge mount points on update/rescan
  - simple: fix "mount" bug caused by bad compiler optimization
  - simple: fix "lsinfo" into mount points
  - upnp: work around libupnp 1.6.24 API breakage
* queue: fix spuriously misplaced prioritized songs
* save and restore mountpoints within the state file
* include Windows cross-build script in source tarball
* fix Windows build failures

ver 0.20.12 (2017/11/25)
* database
  - upnp: adapt to libupnp 1.8 API changes
* input
  - cdio_paranoia, ffmpeg, file, smbclient: reduce lock contention,
    fixing lots of xrun problems
  - curl: fix seeking
* decoder
  - ffmpeg: fix GCC 8 warning
  - vorbis: fix Tremor support
* player
  - log message when decoder is too slow
* encoder
  - vorbis: default to quality 3
* output
  - fix hanging playback with soxr resampler
  - httpd: flush encoder after tag; fixes corrupt Vorbis stream

ver 0.20.11 (2017/10/18)
* storage
  - curl: support Content-Type application/xml
* decoder
  - ffmpeg: more reliable song duration
  - gme: fix track numbering
* improve random song order when switching songs manually
* fix case insensitive search without libicu
* fix Unicode file names in playlists on Windows
* fix endless loop when accessing malformed file names in ZIP files

ver 0.20.10 (2017/08/24)
* decoder
  - ffmpeg: support MusicBrainz ID3v2 tags
* tags
  - aiff: fix FORM chunk size endianess (is big-endian)
* mixer
  - osx: add a mixer for OSX.
* fix crash when resuming playback before decoder is ready
* fix crash on Windows

ver 0.20.9 (2017/06/04)
* decoder
  - ffmpeg: support *.adx
* fix byte order detection on FreeBSD/aarch64
* fix more random crashes when compiled with clang

ver 0.20.8 (2017/05/19)
* output
  - osx: fix build failure due to missing "noexcept"
* playlist
  - m3u: support MIME type `audio/mpegurl`
* fix build failure with GCC 4.x

ver 0.20.7 (2017/05/15)
* database
  - simple: fix false positive directory loop detection with NFS
* enforce a reasonable minimum audio_buffer_size setting
* cap buffer_before_play at 80% to prevent deadlock
* fix random crashes when compiled with clang

ver 0.20.6 (2017/03/10)
* input
  - curl: fix headers after HTTP redirect to Shoutcast server
* decoder
  - ffmpeg: re-enable as fallback
  - mpcdec: fix crash (division by zero) after seeking
  - sidplay: make compatible with libsidplayfp < 1.8
* fix stream tags after automatic song change
* workaround for GCC 4.9.4 / libstdc++ bug (build failure)

ver 0.20.5 (2017/02/20)
* tags
  - id3: fix memory leak on corrupt ID3 tags
* decoder
  - sidplay: don't require libsidutils when building with libsidplayfp
* output
  - httpd: fix two buffer overflows in IcyMetaData length calculation
* mixer
  - alsa: fix crash bug

ver 0.20.4 (2017/02/01)
* input
  - nfs: fix freeze after reconnect
* output
  - sndio: work around a libroar C++ incompatibility
* workaround for GCC 4.9 "constexpr" bug
* fix FreeBSD build failure

ver 0.20.3 (2017/01/25)
* protocol
  - "playlistadd" creates new playlist if it does not exist, as documented
* database
  - proxy: fix error "terminate called after throwing ..."
  - proxy: make connect errors during startup non-fatal
* neighbor
  - upnp: fix premature expiry
* replay gain: don't reset ReplayGain levels when unpausing playback
* silence surround channels when converting from stereo
* use shortcuts such as "dsd64" in log messages

ver 0.20.2 (2017/01/15)
* input
  - alsa: fix crash bug
  - alsa: fix buffer overruns
* decoder
  - flac: add options "probesize" and "analyzeduration"
* resampler
  - libsamplerate: reset state after seeking
* output
  - fix static noise after changing to a different audio format
  - alsa: fix the DSD_U32 sample rate
  - alsa: fix the DSD_U32 byte order
  - alsa: support DSD_U16
  - recorder: fix error "Failed to create : No such file or directory"
* playlist
  - cue: fix skipping songs

ver 0.20.1 (2017/01/09)
* input
  - curl: fix crash bug
  - curl: fix freeze bug
* decoder
  - wavpack: fix crash bug
* storage
  - curl: new storage plugin for WebDAV (work in progress)
* mixer
  - alsa: normalize displayed volume according to human perception
* fix crash with volume_normalization enabled

ver 0.20 (2017/01/04)
* protocol
  - "commands" returns playlist commands only if playlist_directory configured
  - "search"/"find" have a "window" parameter
  - report song duration with milliseconds precision
  - "sticker find" can match sticker values
  - drop the "file:///" prefix for absolute file paths
  - add range parameter to command "plchanges" and "plchangesposid"
  - send verbose error message to client
* input
  - curl: fix memory leak
* tags
  - ape, ogg: drop support for non-standard tag "album artist"
    affected filetypes: vorbis, flac, opus & all files with ape2 tags
    (most importantly some mp3s)
  - id3: remove the "id3v1_encoding" setting; by definition, all ID3v1 tags
    are ISO-Latin-1
  - ape: support APE replay gain on remote files
  - read ID3 tags from NFS/SMB
* decoder
  - improved error logging
  - report I/O errors to clients
  - ffmpeg: support ReplayGain and MixRamp
  - ffmpeg: support stream tags
  - gme: add option "accuracy"
  - gme: provide the TRACK tag
  - gme: faster scanning
  - mad: reduce memory usage while scanning tags
  - mpcdec: read the bit rate
  - pcm: support audio/L16 (RFC 2586) and audio/x-mpd-float
  - sidplay: faster scanning
  - wavpack: large file support
  - wavpack: support DSD (WavPack 5)
  - wavpack: archive support
* playlist
  - cue: don't skip pregap
  - embcue: fix last track
  - flac: new plugin which reads the "CUESHEET" metadata block
* output
  - alsa: fix multi-channel order
  - alsa: remove option "use_mmap"
  - alsa: support DSD_U32
  - alsa: disable DoP if it fails
  - jack: reduce CPU usage
  - pulse: set channel map to WAVE-EX
  - recorder: record tags
  - recorder: allow dynamic file names
  - sndio: new output plugin
* mixer
  - null: new plugin
* resampler
  - new block "resampler" in configuration file
    replacing the old "samplerate_converter" setting
  - soxr: allow multi-threaded resampling
* player
  - reset song priority on playback
  - reduce xruns
* write database and state file atomically
* always write UTF-8 to the log file.
* remove dependency on GLib
* support libsystemd (instead of the older libsystemd-daemon)
* database
  - proxy: add TCP keepalive option
* update
  - apply .mpdignore matches to subdirectories
* switch the code base to C++14
  - GCC 4.9 or clang 3.4 (or newer) recommended

ver 0.19.21 (2016/12/13)
* decoder
  - ffmpeg: fix crash bug
* fix unit test failure after recent "setprio" change
* systemd: add user unit

ver 0.19.20 (2016/12/09)
* protocol
  - "setprio" re-enqueues old song if priority has been raised
* decoder
  - ffmpeg: ignore empty packets
  - pcm: fix corruption bug with partial frames (after short read)
  - sidplay: fix playback speed with libsidplayfp
* output
  - winmm: fix 8 bit playback
* fix gcc 7.0 -Wimplicit-fallthrough
* systemd: paranoid security settings

ver 0.19.19 (2016/08/23)
* decoder
  - ffmpeg: bug fix for FFmpeg 3.1 support
  - wildmidi: support libWildMidi 0.4
* output
  - pulse: support 32 bit, 24 bit and floating point playback
* support non-x86 NetBSD
* fix clang 3.9 warnings

ver 0.19.18 (2016/08/05)
* decoder
  - ffmpeg: fix crash with older FFmpeg versions (< 3.0)
  - ffmpeg: log detailed error message
  - ffmpeg: support FFmpeg 3.1
  - sidplay: detect libsidplay2 with pkg-config
  - sidplay: log detailed error message
  - sidplay: read the "date" tag
  - sidplay: allow building with libsidplayfp instead of libsidplay2
* output
  - shout: recognize setting "encoder" instead of "encoding"
* fix memory leak after stream failure
* fix build failure with Boost 1.61
* require gcc 4.7 or newer

ver 0.19.17 (2016/07/09)
* decoder
  - flac: fix assertion failure while seeking
  - flac: fix stream duration indicator
  - fix seek problems in several plugins
* fix spurious seek error "Failed to allocate silence buffer"
* replay gain: fix "replay_gain_handler mixer" setting
* DSD: use 0x69 as silence pattern
* fix use-after-free bug on "close" and "kill"

ver 0.19.16 (2016/06/13)
* faster seeking
* fix system include path order
* add missing DocBook file to tarball

ver 0.19.15 (2016/04/30)
* decoder
  - ffmpeg: support FFmpeg 3.0
  - ffmpeg: use as fallback instead of "mad" if no plugin matches
  - opus: support bigger OpusTags packets
* fix more build failures on non-glibc builds due to constexpr Mutex
* fix build failure due to missing include
* fix unit test on Alpha

ver 0.19.14 (2016/03/18)
* decoder
  - dsdiff: fix off-by-one buffer overflow
  - opus: limit tag size to 64 kB
* archive
  - iso9660: fix buffer overflow
* fix quadratic runtime bug in the tag pool
* fix build failures on non-glibc builds due to constexpr Mutex

ver 0.19.13 (2016/02/23)
* tags
  - aiff, riff: fix ID3 chunk padding
* decoder
  - ffmpeg: support the TAK codec
* fix disappearing duration of remote songs during playback
* initialize supplementary groups with glibc 2.19+

ver 0.19.12 (2015/12/15)
* fix assertion failure on malformed UTF-8 tag
* fix build failure on non-Linux systems
* fix LimitRTTIME in systemd unit file

ver 0.19.11 (2015/10/27)
* tags
  - ape: fix buffer overflow
* decoder
  - ffmpeg: fix crash due to wrong avio_alloc_context() call
  - gme: don't loop forever, fall back to GME's default play length
* encoder
  - flac: fix crash with 32 bit playback
* mixer
  - fix mixer lag after enabling/disabling output

ver 0.19.10 (2015/06/21)
* input
  - curl: fix deadlock on small responses
  - smbclient: fix DFF playback
* decoder
  - ffmpeg: improve seeking accuracy
  - fix stuck stream tags
* encoder
  - opus: fix bogus granulepos
* output
  - fix failure to open device right after booting
* neighbor
  - nfs: fix deadlock when connecting
* fix "single" mode breakage due to queue edits

ver 0.19.9 (2015/02/06)
* decoder
  - dsdiff, dsf: raise ID3 tag limit to 1 MB
* playlist: fix loading duplicate tag types from state file
* despotify: remove defunct plugin
* fix clock integer overflow on OS X
* fix gcc 5.0 warnings
* fix build failure with uClibc
* fix build failure on non-POSIX operating systems
* fix dependency issue on parallel Android build
* fix database/state file saving on Windows

ver 0.19.8 (2015/01/14)
* input
  - curl: fix bug after rewinding from end-of-file
  - mms: reduce delay at the beginning of playback
* decoder
  - dsdiff, dsf: allow ID3 tags larger than 4 kB
  - ffmpeg: support interleaved floating point
* fix clang 3.6 warnings
* fix build failure on NetBSD

ver 0.19.7 (2014/12/17)
* input
  - nfs: fix crash while canceling a failing file open operation
  - nfs: fix memory leak on connection failure
  - nfs: fix reconnect after mount failure
  - nfs: implement mount timeout (60 seconds)
* storage
  - nfs: implement I/O timeout (60 seconds)
* playlist
  - embcue: fix filename suffix detection
  - don't skip non-existent songs in "listplaylist"
* decoder
  - ffmpeg: fix time stamp underflow
* fix memory allocator bug on Windows

ver 0.19.6 (2014/12/08)
* decoder
  - ffmpeg: support FFmpeg 2.5
* fix build failure with musl
* android
  - update libFLAC to 1.3.1
  - update FFmpeg to 2.5

ver 0.19.5 (2014/11/26)
* input
  - nfs: fix crash on connection failure
* archive
  - zzip: fix crash after seeking
* decoder
  - dsdiff, dsf, opus: fix deadlock while seeking
  - mp4v2: remove because of incompatible license

ver 0.19.4 (2014/11/18)
* protocol
  - workaround for buggy clients that send "add /"
* decoder
  - ffmpeg: support opus
  - opus: add MIME types audio/ogg and application/ogg
* fix crash on failed filename charset conversion
* fix local socket detection from uid=0 (root)

ver 0.19.3 (2014/11/11)
* protocol
  - fix "(null)" result string to "list" when AlbumArtist is disabled
* database
  - upnp: fix breakage due to malformed URIs
* input
  - curl: another fix for redirected streams
* decoder
  - audiofile: fix crash while playing streams
  - audiofile: fix bit rate calculation
  - ffmpeg: support opus
  - opus: fix bogus duration on streams
  - opus: support chained streams
  - opus: improved error logging
* fix distorted audio with soxr resampler
* fix build failure on Mac OS X with non-Apple compilers

ver 0.19.2 (2014/11/02)
* input
  - curl: fix redirected streams
* playlist
  - don't allow empty playlist name
  - m3u: don't ignore unterminated last line
  - m3u: recognize the file suffix ".m3u8"
* decoder
  - ignore URI query string for plugin detection
  - faad: remove workaround for ancient libfaad2 ABI bug
  - ffmpeg: recognize MIME type audio/aacp
  - mad: fix negative replay gain values
* output
  - fix memory leak after filter initialization error
  - fall back to PCM if given DSD sample rate is not supported
* fix assertion failure on unsupported PCM conversion
* auto-disable plugins that require GLib when --disable-glib is used

ver 0.19.1 (2014/10/19)
* input
  - mms: fix deadlock bug
* playlist
  - extm3u: fix Extended M3U detection
  - m3u, extm3u, cue: fix truncated lines
* fix build failure on Mac OS X
* add missing file systemd/mpd.socket to tarball

ver 0.19 (2014/10/10)
* protocol
  - new commands "addtagid", "cleartagid", "listfiles", "listmounts",
    "listneighbors", "mount", "rangeid", "unmount"
  - "lsinfo" and "readcomments" allowed for remote files
  - "listneighbors" lists file servers on the local network
  - "playlistadd" supports file:///
  - "idle" with unrecognized event name fails
  - "list" on album artist falls back to the artist tag
  - "list" and "count" allow grouping
  - new "search"/"find" filter "modified-since"
  - "seek*" allows fractional position
  - close connection after syntax error
* database
  - proxy: forward "idle" events
  - proxy: forward the "update" command
  - proxy: copy "Last-Modified" from remote directories
  - simple: compress the database file using gzip
  - upnp: new plugin
  - cancel the update on shutdown
* storage
  - music_directory can point to a remote file server
  - nfs: new plugin
  - smbclient: new plugin
* playlist
  - cue: fix bogus duration of the last track
  - cue: restore CUE tracks from state file
  - soundcloud: use https instead of http
  - soundcloud: add default API key
* archive
  - read tags from songs in an archive
* input
  - alsa: new input plugin
  - curl: options "verify_peer" and "verify_host"
  - ffmpeg: update offset after seeking
  - ffmpeg: improved error messages
  - mms: non-blocking I/O
  - nfs: new input plugin
  - smbclient: new input plugin
* filter
  - volume: improved software volume dithering
* decoder:
  - vorbis, flac, opus: honor DESCRIPTION= tag in Xiph-based files as a comment to the song
  - audiofile: support scanning remote files
  - audiofile: log libaudiofile errors
  - dsdiff, dsf: report bit rate
  - dsdiff, dsf: implement seeking
  - dsf: support DSD512
  - dsf: support multi-channel files
  - dsf: fix big-endian bugs
  - dsf: fix noise at end of malformed file
  - mpg123: support ID3v2, ReplayGain and MixRamp
  - sndfile: support scanning remote files
  - sndfile: support tags "comment", "album", "track", "genre"
  - sndfile: native floating point playback
  - sndfile: optimized 16 bit playback
  - mp4v2: support playback of MP4 files.
* encoder:
  - shine: new encoder plugin
* output
  - alsa: support native DSD playback
  - alsa: rename "DSD over USB" to "DoP"
  - osx: fix hang after (un)plugging headphones
* threads:
  - the update thread runs at "idle" priority
  - the output thread runs at "real-time" priority
  - increase kernel timer slack on Linux
  - name each thread (for debugging)
* configuration
  - allow playlist directory without music directory
  - use XDG to auto-detect "music_directory" and "db_file"
* add tags "AlbumSort", "MUSICBRAINZ_RELEASETRACKID"
* disable global Latin-1 fallback for tag values
* new resampler option using libsoxr
* ARM NEON optimizations
* install systemd unit for socket activation
* Android port

ver 0.18.23 (2015/02/06)
* despotify: remove defunct plugin
* fix clock integer overflow on OS X
* fix gcc 5.0 warnings

ver 0.18.22 (2015/01/14)
* fix clang 3.6 warnings

ver 0.18.21 (2014/12/17)
* playlist
  - embcue: fix filename suffix detection
* decoder
  - ffmpeg: fix time stamp underflow

ver 0.18.20 (2014/12/08)
* decoder
  - ffmpeg: support FFmpeg 2.5
* fix build failure with musl

ver 0.18.19 (2014/11/26)
* archive
  - zzip: fix crash after seeking

ver 0.18.18 (2014/11/18)
* decoder
  - ffmpeg: support opus
* fix crash on failed filename charset conversion
* fix local socket detection from uid=0 (root)

ver 0.18.17 (2014/11/02)
* playlist
  - don't allow empty playlist name
  - m3u: recognize the file suffix ".m3u8"
* decoder
  - ignore URI query string for plugin detection
  - faad: remove workaround for ancient libfaad2 ABI bug
  - ffmpeg: recognize MIME type audio/aacp

ver 0.18.16 (2014/09/26)
* fix DSD breakage due to typo in configure.ac

ver 0.18.15 (2014/09/26)
* command
  - list: reset used size after the list has been processed
* fix MixRamp
* work around build failure on NetBSD

ver 0.18.14 (2014/09/11)
* protocol
  - fix range parser bug on certain 32 bit architectures
* decoder
  - audiofile: fix crash after seeking
  - ffmpeg: fix crash with ffmpeg/libav version 11
  - fix assertion failure after seeking

ver 0.18.13 (2014/08/31)
* protocol
  - don't change song on "seekcur" in random mode

* decoder
  - dsdiff, dsf: fix endless loop on malformed file
  - ffmpeg: support ffmpeg/libav version 11
  - gme: fix song duration
* output
  - alsa: fix endless loop at end of file in dsd_usb mode
* fix state file saver
* fix build failure on Darwin

ver 0.18.12 (2014/07/30)
* database
  - proxy: fix build failure with libmpdclient 2.2
  - proxy: fix add/search and other commands with libmpdclient < 2.9
* decoder
  - audiofile: improve responsiveness
  - audiofile: fix WAV stream playback
  - dsdiff, dsf: fix stream playback
  - dsdiff: fix metadata parser bug (uninitialized variables)
  - faad: estimate song duration for remote files
  - sndfile: improve responsiveness
* randomize next song when enabling "random" mode while not playing
* randomize next song when adding to single-song queue

ver 0.18.11 (2014/05/12)
* decoder
  - opus: fix missing song length on high-latency files
* fix race condition when using GLib event loop (non-Linux)

ver 0.18.10 (2014/04/10)
* decoder
  - ffmpeg: fix seeking bug
  - ffmpeg: handle unknown stream start time
  - gme: fix memory leak
  - sndfile: work around libsndfile bug on partial read
* don't interrupt playback when current song gets deleted

ver 0.18.9 (2014/03/02)
* protocol
  - "findadd" requires the "add" permission
* output
  - alsa: improved workaround for noise after manual song change
* decoder
  - vorbis: fix linker failure when libvorbis/libogg are static
* encoder
  - vorbis: fix another linker failure
* output
  - pipe: fix hanging child process due to blocked signals
* fix build failure due to missing signal.h include

ver 0.18.8 (2014/02/07)
* decoder
  - ffmpeg: support libav v10_alpha1
* encoder
  - vorbis: fix linker failure
* output
  - roar: documentation
* more robust Icy-Metadata parser
* fix Solaris build failure

ver 0.18.7 (2014/01/13)
* playlist
  - pls: fix crash after parser error
  - soundcloud: fix build failure with libyajl 2.0.1
* decoder
  - faad: fix memory leak
  - mpcdec: reject libmpcdec SV7 in configure script
* daemon: don't initialize supplementary groups when already running
  as the configured user

ver 0.18.6 (2013/12/24)
* input
  - cdio_paranoia: support libcdio-paranoia 0.90
* tags
  - riff: recognize upper-case "ID3" chunk name
* decoder
  - ffmpeg: use relative timestamps
* output
  - openal: fix build failure on Mac OS X
  - osx: fix build failure
* mixer
  - alsa: fix build failure with uClibc
* fix replay gain during cross-fade
* accept files without metadata

ver 0.18.5 (2013/11/23)
* configuration
  - fix crash when db_file is configured without music_directory
  - fix crash on "stats" without db_file/music_directory
* database
  - proxy: auto-reload statistics
  - proxy: provide "db_update" in "stats" response
* input
  - curl: work around stream resume bug (fixed in libcurl 7.32.0)
* decoder
  - fluidsynth: auto-detect by default
* clip 24 bit data from libsamplerate
* fix ia64, mipsel and other little-endian architectures
* fix build failures due to missing includes
* fix build failure with static libmpdclient

ver 0.18.4 (2013/11/13)
* decoder
  - dsdiff: fix byte order bug
* fix build failures due to missing includes
* libc++ compatibility

ver 0.18.3 (2013/11/08)
* fix stuck MPD after song change (0.18.2 regression)

ver 0.18.2 (2013/11/07)
* protocol:
  - "close" flushes the output buffer
* input:
  - cdio_paranoia: add setting "default_byte_order"
  - curl: fix bug with redirected streams
* playlist:
  - pls: fix reversed song order
* decoder:
  - audiofile: require libaudiofile 0.3 due to API breakage
  - dsf: enable DSD128
* enable buffering when starting playback (regression fix)
* fix build failures due to missing includes
* fix big-endian support

ver 0.18.1 (2013/11/04)
* protocol:
  - always ignore whitespace at the end of the line
* networking:
  - log UNIX domain path names instead of "localhost"
  - open listener sockets in the order they were configured
  - don't abort if IPv6 is not available
* output:
  - alsa: avoid endless loop in Raspberry Pi workaround
* filter:
  - autoconvert: fix "volume_normalization" with mp3 files
* add missing files to source tarball

ver 0.18 (2013/10/31)
* configuration:
  - allow tilde paths for socket
  - default filesystem charset is UTF-8 instead of ISO-8859-1
  - increase default buffer size to 4 MB
* protocol:
  - new command "readcomments" lists arbitrary file tags
  - new command "toggleoutput"
  - "find"/"search" with "any" does not match file name
  - "search" and "find" with base URI (keyword "base")
  - search for album artist falls back to the artist tag
  - re-add the "volume" command
* input:
  - curl: enable https
  - soup: plugin removed
* playlist:
  - lastfm: remove defunct Last.fm support
* decoder:
  - adplug: new decoder plugin using libadplug
  - dsf: don't play junk at the end of the "data" chunk
  - ffmpeg: drop support for pre-0.8 ffmpeg
  - flac: require libFLAC 1.2 or newer
  - flac: support FLAC files inside archives
  - opus: new decoder plugin for the Opus codec
  - vorbis: skip 16 bit quantisation, provide float samples
  - mikmod: add "loop" configuration parameter
  - modplug: add "loop_count" configuration parameter
  - mp4ff: obsolete plugin removed
* encoder:
  - opus: new encoder plugin for the Opus codec
  - vorbis: accept floating point input samples
* output:
  - new option "tags" may be used to disable sending tags to output
  - alsa: workaround for noise after manual song change
  - ffado: remove broken plugin
  - httpd: support HEAD requests
  - mvp: remove obsolete plugin
  - osx: disabled by default because it's unmaintained and unsupported
* improved decoder/output error reporting
* eliminate timer wakeup on idle MPD
* fix unresponsive MPD while waiting for stream
* port of the source code to C++11

ver 0.17.6 (2013/10/14)
* mixer:
  - alsa: fix busy loop when USB sound device gets unplugged
* decoder:
  - modplug: fix build with Debian package 1:0.8.8.4-4
* stored playlists:
  - fix loading playlists with references to local files
  - obey filesystem_charset for URLs

ver 0.17.5 (2013/08/04)
* protocol:
  - fix "playlistadd" with URI
  - fix "move" relative to current when there is no current song
* decoder:
  - ffmpeg: support "application/flv"
  - mikmod: adapt to libmikmod 3.2
* configure.ac:
  - detect system "ar"

ver 0.17.4 (2013/04/08)
* protocol:
  - allow to omit END in ranges (START:END)
  - don't emit IDLE_PLAYER before audio format is known
* decoder:
  - ffmpeg: support float planar audio (ffmpeg 1.1)
  - ffmpeg: fix AVFrame allocation
* player:
  - implement missing "idle" events on output errors
* clock: fix build failure

ver 0.17.3 (2013/01/06)
* output:
  - osx: fix pops during playback
  - recorder: fix I/O error check
  - shout: fix memory leak in error handler
  - recorder, shout: support Ogg packets that span more than one page
* decoder:
  - ffmpeg: ignore negative time stamps
  - ffmpeg: support planar audio
* playlist:
  - cue: fix memory leak
  - cue: fix CUE files with only one track

ver 0.17.2 (2012/09/30)
* protocol:
  - fix crash in local file check
* decoder:
  - fluidsynth: remove throttle (requires libfluidsynth 1.1)
  - fluidsynth: stop playback at end of file
  - fluidsynth: check MIDI file format while scanning
  - fluidsynth: add sample rate setting
  - wavpack: support all APEv2 tags
* output:
  - httpd: use monotonic clock, avoid hiccups after system clock adjustment
  - httpd: fix throttling bug after resuming playback
* playlist:
  - cue: map "PERFORMER" to "artist" or "album artist"
* mapper: fix non-UTF8 music directory name
* mapper: fix potential crash in file permission check
* playlist: fix use-after-free bug
* playlist: fix memory leak
* state_file: save song priorities
* player: disable cross-fading in "single" mode
* update: fix unsafe readlink() usage
* configure.ac:
  - don't auto-detect the vorbis encoder when Tremor is enabled

ver 0.17.1 (2012/07/31)
* protocol:
  - require appropriate permissions for searchadd{,pl}
* tags:
  - aiff: support the AIFC format
  - ape: check for ID3 if no usable APE tag was found
* playlist:
  - cue: support file types "MP3", "AIFF"
* output:
  - fix noisy playback with conversion and software volume

ver 0.17 (2012/06/27)
* protocol:
  - support client-to-client communication
  - "update" and "rescan" need only "CONTROL" permission
  - new command "seekcur" for simpler seeking within current song
  - new command "config" dumps location of music directory
  - add range parameter to command "load"
  - print extra "playlist" object for embedded CUE sheets
  - new commands "searchadd", "searchaddpl"
* input:
  - cdio_paranoia: new input plugin to play audio CDs
  - curl: enable CURLOPT_NETRC
  - curl: non-blocking I/O
  - soup: new input plugin based on libsoup
* tags:
  - RVA2: support separate album/track replay gain
* decoder:
  - mpg123: implement seeking
  - ffmpeg: drop support for pre-0.5 ffmpeg
  - ffmpeg: support WebM
  - oggflac: delete this obsolete plugin
  - dsdiff: new decoder plugin
* output:
  - alsa: support DSD-over-USB (dCS suggested standard)
  - httpd: support for streaming to a DLNA client
  - openal: improve buffer cancellation
  - osx: allow user to specify other audio devices
  - osx: implement 32 bit playback
  - shout: add possibility to set url
  - roar: new output plugin for RoarAudio
  - winmm: fail if wrong device specified instead of using default device
* mixer:
  - alsa: listen for external volume changes
* playlist:
  - allow references to songs outside the music directory
  - new CUE parser, without libcue
  - soundcloud: new plugin for accessing soundcloud.com
* state_file: add option "restore_paused"
* cue: show CUE track numbers
* allow port specification in "bind_to_address" settings
* support floating point samples
* systemd socket activation
* improve --version output
* WIN32: fix renaming of stored playlists with non-ASCII names


ver 0.16.8 (2012/04/04)
* fix for libsamplerate assertion failure
* decoder:
  - vorbis (and others): fix seeking at startup
  - ffmpeg: read the "year" tag
* encoder:
  - vorbis: generate end-of-stream packet before tag
  - vorbis: generate end-of-stream packet when playback ends
* output:
  - jack: check for connection failure before starting playback
  - jack: workaround for libjack1 crash bug
  - osx: fix stuttering due to buffering bug
* fix endless loop in text file reader
* update: skip symlinks in path that is to be updated


ver 0.16.7 (2012/02/04)
* input:
  - ffmpeg: support libavformat 0.7
* decoder:
  - ffmpeg: support libavformat 0.8, libavcodec 0.9
  - ffmpeg: support all MPD tags
* output:
  - httpd: fix excessive buffering
  - openal: force 16 bit playback, as 8 bit doesn't work
  - osx: remove sleep call from render callback
  - osx: clear render buffer when there's not enough data
* fix moving after current song


ver 0.16.6 (2011/12/01)
* decoder:
  - fix assertion failure when resuming streams
  - ffmpeg: work around bogus channel count
* encoder:
  - flac, null, wave: fix buffer corruption bug
  - wave: support packed 24 bit samples
* mapper: fix the bogus "not a directory" error message
* mapper: check "x" and "r" permissions on music directory
* log: print reason for failure
* event_pipe: fix WIN32 regression
* define WINVER in ./configure
* WIN32: autodetect filesystem encoding


ver 0.16.5 (2011/10/09)
* configure.ac
  - disable assertions in the non-debugging build
  - show solaris plugin result correctly
  - add option --enable-solaris-output
* pcm_format: fix 32-to-24 bit conversion (the "silence" bug)
* input:
  - rewind: reduce heap usage
* decoder:
  - ffmpeg: higher precision timestamps
  - ffmpeg: don't require key frame for seeking
  - fix CUE track seeking
* output:
  - openal: auto-fallback to mono if channel count is unsupported
* player:
  - make seeking to CUE track more reliable
  - the "seek" command works when MPD is stopped
  - restore song position from state file (bug fix)
  - fix crash that sometimes occurred when audio device fails on startup
  - fix absolute path support in playlists
* WIN32: close sockets properly
* install systemd service file if systemd is available


ver 0.16.4 (2011/09/01)
* don't abort configure when avahi is not found
* auto-detect libmad without pkg-config
* fix memory leaks
* don't resume playback when seeking to another song while paused
* apply follow_inside_symlinks to absolute symlinks
* fix playback discontinuation after seeking
* input:
  - curl: limit the receive buffer size
  - curl: implement a hard-coded timeout of 10 seconds
* decoder:
  - ffmpeg: workaround for semantic API change in recent ffmpeg versions
  - flac: validate the sample rate when scanning the tag
  - wavpack: obey all decoder commands, stop at CUE track border
* encoder:
  - vorbis: don't send end-of-stream on flush
* output:
  - alsa: fix SIGFPE when alsa announces a period size of 0
  - httpd: don't warn on client disconnect
  - osx: don't drain the buffer when closing
  - pulse: fix deadlock when resuming the stream
  - pulse: fix deadlock when the stream was suspended


ver 0.16.3 (2011/06/04)
* fix assertion failure in audio format mask parser
* fix NULL pointer dereference in playlist parser
* fix playlist files in base music directory
* database: allow directories with just playlists
* decoder:
  - ffmpeg: support libavcodec 0.7


ver 0.16.2 (2011/03/18)
* configure.ac:
  - fix bashism in tremor test
* decoder:
  - tremor: fix configure test
  - gme: detect end of song
* encoder:
  - vorbis: reset the Ogg stream after flush
* output:
  - httpd: fix uninitialized variable
  - httpd: include sys/socket.h
  - oss: AFMT_S24_PACKED is little-endian
  - oss: disable 24 bit playback on FreeBSD


ver 0.16.1 (2011/01/09)
* audio_check: fix parameter in prototype
* add void casts to suppress "result unused" warnings (clang)
* input:
  - ffado: disable by default
* decoder:
  - mad: work around build failure on Solaris
  - resolve modplug vs. libsndfile cflags/headers conflict
* output:
  - solaris: add missing parameter to open_cloexec() cal
  - osx: fix up audio format first, then apply it to device
* player_thread: discard empty chunks while cross-fading
* player_thread: fix assertion failure due to early seek
* output_thread: fix double lock


ver 0.16 (2010/12/11)
* protocol:
  - send song modification time to client
  - added "update" idle event
  - removed the deprecated "volume" command
  - added the "findadd" command
  - range support for "delete"
  - "previous" really plays the previous song
  - "addid" with negative position is deprecated
  - "load" supports remote playlists (extm3u, pls, asx, xspf, lastfm://)
  - allow changing replay gain mode on-the-fly
  - omitting the range end is possible
  - "update" checks if the path is malformed
* archive:
  - iso: renamed plugin to "iso9660"
  - zip: renamed plugin to "zzip"
* input:
  - lastfm: obsolete plugin removed
  - ffmpeg: new input plugin using libavformat's "avio" library
* tags:
  - added tags "ArtistSort", "AlbumArtistSort"
  - id3: revised "performer" tag support
  - id3: support multiple values
  - ape: MusicBrainz tags
  - ape: support multiple values
* decoders:
  - don't try a plugin twice (MIME type & suffix)
  - don't fall back to "mad" unless no plugin matches
  - ffmpeg: support multiple tags
  - ffmpeg: convert metadata to generic format
  - ffmpeg: implement the libavutil log callback
  - sndfile: new decoder plugin based on libsndfile
  - flac: moved CUE sheet support to a playlist plugin
  - flac: support streams without STREAMINFO block
  - mikmod: sample rate is configurable
  - mpg123: new decoder plugin based on libmpg123
  - sidplay: support sub-tunes
  - sidplay: implemented songlength database
  - sidplay: support seeking
  - sidplay: play monaural SID tunes in mono
  - sidplay: play mus, str, prg, x00 files
  - wavpack: activate 32 bit support
  - wavpack: allow more than 2 channels
  - mp4ff: rename plugin "mp4" to "mp4ff"
* encoders:
  - twolame: new encoder plugin based on libtwolame
  - flac: new encoder plugin based on libFLAC
  - wave: new encoder plugin for PCM WAV format
* output:
  - recorder: new output plugin for recording radio streams
  - alsa: don't recover on CANCEL
  - alsa: fill period buffer with silence before draining
  - openal: new output plugin
  - pulse: announce "media.role=music"
  - pulse: renamed context to "Music Player Daemon"
  - pulse: connect to server on MPD startup, implement pause
  - jack: require libjack 0.100
  - jack: don't disconnect during pause
  - jack: connect to server on MPD startup
  - jack: added options "client_name", "server_name"
  - jack: clear ring buffers before activating
  - jack: renamed option "ports" to "destination_ports"
  - jack: support more than two audio channels
  - httpd: bind port when output is enabled
  - httpd: added name/genre/website configuration
  - httpd: implement "pause"
  - httpd: bind_to_address support (including IPv6)
  - oss: 24 bit support via OSS4
  - win32: new output plugin for Windows Wave
  - shout, httpd: more responsive to control commands
  - wildcards allowed in audio_format configuration
  - consistently lock audio output objects
* player:
  - drain audio outputs at the end of the playlist
* mixers:
  - removed support for legacy mixer configuration
  - reimplemented software volume as mixer+filter plugin
  - per-device software/hardware mixer setting
* commands:
  - added new "status" line with more precise "elapsed time"
* update:
  - automatically update the database with Linux inotify
  - support .mpdignore files in the music directory
  - sort songs by album name first, then disc/track number
  - rescan after metadata_to_use change
* normalize: upgraded to AudioCompress 2.0
  - automatically convert to 16 bit samples
* replay gain:
  - reimplemented as a filter plugin
  - fall back to track gain if album gain is unavailable
  - optionally use hardware mixer to apply replay gain
  - added mode "auto"
  - parse replay gain from APE tags
* log unused/unknown block parameters
* removed the deprecated "error_file" option
* save state when stopped
* renamed option "--stdout" to "--stderr"
* removed options --create-db and --no-create-db
* state_file: save only if something has changed
* database: eliminated maximum line length
* log: redirect stdout/stderr to /dev/null if syslog is used
* set the close-on-exec flag on all file descriptors
* pcm_volume, pcm_mix: implemented 32 bit support
* support packed 24 bit samples
* CUE sheet support
* support for MixRamp tags
* obey $(sysconfdir) for default mpd.conf location
* build with large file support by default
* added test suite ("make check")
* require GLib 2.12
* added libwrap support
* make single mode 'sticky'


ver 0.15.17 (2011/??/??)
* encoder:
  - vorbis: reset the Ogg stream after flush
* decoders:
  - vorbis: fix tremor support


ver 0.15.16 (2011/03/13)
* output:
  - ao: initialize the ao_sample_format struct
  - jack: fix crash with mono playback
* encoders:
  - lame: explicitly configure the output sample rate
* update: log all file permission problems


ver 0.15.15 (2010/11/08)
* input:
  - rewind: fix assertion failure
* output:
  - shout: artist comes first in stream title


ver 0.15.14 (2010/11/06)
* player_thread: fix assertion failure due to wrong music pipe on seek
* output_thread: fix assertion failure due to race condition in OPEN
* input:
  - rewind: fix double free bug
* decoders:
  - mp4ff, ffmpeg: add extension ".m4b" (audio book)


ver 0.15.13 (2010/10/10)
* output_thread: fix race condition after CANCEL command
* output:
  - httpd: fix random data in stream title
  - httpd: MIME type audio/ogg for Ogg Vorbis
* input:
  - rewind: update MIME not only once
  - rewind: enable for MMS


ver 0.15.12 (2010/07/20)
* input:
  - curl: remove assertion after curl_multi_fdset()
* tags:
  - rva2: set "gain", not "peak"
* decoders:
  - wildmidi: support version 0.2.3


ver 0.15.11 (2010/06/14)
* tags:
  - ape: support album artist
* decoders:
  - mp4ff: support tags "album artist", "albumartist", "band"
  - mikmod: fix memory leak
  - vorbis: handle uri==NULL
  - ffmpeg: fix memory leak
  - ffmpeg: free AVFormatContext on error
  - ffmpeg: read more metadata
  - ffmpeg: fix libavformat 0.6 by using av_open_input_stream()
* playlist: emit IDLE_OPTIONS when resetting single mode
* listen: make get_remote_uid() work on BSD


ver 0.15.10 (2010/05/30)
* input:
  - mms: fix memory leak in error handler
  - mms: initialize the "eof" attribute
* decoders:
  - mad: properly calculate ID3 size without libid3tag


ver 0.15.9 (2010/03/21)
* decoders:
  - mad: fix crash when seeking at end of song
  - mpcdec: fix negative shift on fixed-point samples
  - mpcdec: fix replay gain formula with v8
* playlist: fix single+repeat in random mode
* player: postpone song tags during cross-fade


ver 0.15.8 (2010/01/17)
* input:
  - curl: allow rewinding with Icy-Metadata
* decoders:
  - ffmpeg, flac, vorbis: added more flac/vorbis MIME types
  - ffmpeg: enabled libavformat's file name extension detection
* dbUtils: return empty tag value only if no value was found
* decoder_thread: fix CUE track playback
* queue: don't repeat current song in consume mode


ver 0.15.7 (2009/12/27)
* archive:
  - close archive when stream is closed
  - iso, zip: fixed memory leak in destructor
* input:
  - file: don't fall back to parent directory
  - archive: fixed memory leak in error handler
* tags:
  - id3: fix ID3v1 charset conversion
* decoders:
  - eliminate jitter after seek failure
  - ffmpeg: don't try to force stereo
  - wavpack: allow fine-grained seeking
* mixer: explicitly close all mixers on shutdown
* mapper: fix memory leak when playlist_directory is not set
* mapper: apply filesystem_charset to playlists
* command: verify playlist name in the "rm" command
* database: return multiple tag values per song


ver 0.15.6 (2009/11/18)
* input:
  - lastfm: fixed variable name in GLib<2.16 code path
  - input/mms: require libmms 0.4
* archive:
  - zzip: require libzzip 0.13
* tags:
  - id3: allow 4 MB RIFF/AIFF tags
* decoders:
  - ffmpeg: convert metadata
  - ffmpeg: align the output buffer
  - oggflac: rewind stream after FLAC detection
  - flac: fixed CUE seeking range check
  - flac: fixed NULL pointer dereference in CUE code
* output_thread: check again if output is open on PAUSE
* update: delete ignored symlinks from database
* database: increased maximum line length to 32 kB
* sticker: added fallback for sqlite3_prepare_v2()


ver 0.15.5 (2009/10/18)
* input:
  - curl: don't abort if a packet has only metadata
  - curl: fixed endless loop during buffering
* tags:
  - riff, aiff: fixed "limited range" gcc warning
* decoders:
  - flac: fixed two memory leaks in the CUE tag loader
* decoder_thread: change the fallback decoder name to "mad"
* output_thread: check again if output is open on CANCEL
* update: fixed memory leak during container scan


ver 0.15.4 (2009/10/03)
* decoders:
  - vorbis: revert "faster tag scanning with ov_test_callback()"
  - faad: skip assertion failure on large ID3 tags
  - ffmpeg: use the "artist" tag if "author" is not present
* output:
  - osx: fix the OS X 10.6 build


ver 0.15.3 (2009/08/29)
* decoders:
  - vorbis: faster tag scanning with ov_test_callback()
* output:
  - fix stuttering due to uninitialized variable
* update: don't re-read unchanged container files


ver 0.15.2 (2009/08/15)
* tags:
  - ape: check the tag size (fixes integer underflow)
  - ape: added protection against large memory allocations
* decoders:
  - mad: skip ID3 frames when libid3tag is disabled
  - flac: parse all replaygain tags
  - flac: don't allocate cuesheet twice (memleak)
* output:
  - shout: fixed stuck pause bug
  - shout: minimize the unpause latency
* update: free empty path string (memleak)
* update: free temporary string in container scan (memleak)
* directory: free empty directories after removing them (memleak)


ver 0.15.1 (2009/07/15)
* decoders:
  - flac: fix assertion failure in tag_free() call
* output:
  - httpd: include sys/types.h (fixes Mac OS X)
* commands:
  - don't resume playback when stopping during pause
* database: fixed NULL pointer dereference after charset change
* log: fix double free() bug during shutdown


ver 0.15 (2009/06/23)
* input:
  - parse Icy-Metadata
  - added support for the MMS protocol
  - hide HTTP password in playlist
  - lastfm: new input plugin for last.fm radio (experimental and incomplete!)
  - curl: moved proxy settings to "input" block
* tags:
  - support the "album artist" tag
  - support MusicBrainz tags
  - parse RVA2 tags in mp3 files
  - parse ID3 tags in AIFF/RIFF/WAV files
  - ffmpeg: support new metadata API
  - ffmpeg: added support for the tags comment, genre, year
* decoders:
  - audiofile: streaming support added
  - audiofile: added 24 bit support
  - modplug: another MOD plugin, based on libmodplug
  - mikmod disabled by default, due to severe security issues in libmikmod
  - sidplay: new decoder plugin for C64 SID (using libsidplay2)
  - fluidsynth: new decoder plugin for MIDI files (using libfluidsynth,
    experimental due to shortcomings in libfluidsynth)
  - wildmidi: another decoder plugin for MIDI files (using libwildmidi)
  - flac: parse stream tags
  - mpcdec: support the new libmpcdec SV8 API
  - added configuration option to disable decoder plugins
  - flac: support embedded cuesheets
  - ffmpeg: updated list of supported formats
* audio outputs:
  - added option to disable audio outputs by default
  - wait 10 seconds before reopening after play failure
  - shout: enlarged buffer size to 32 kB
  - null: allow disabling synchronization
  - mvp: fall back to stereo
  - mvp: fall back to 16 bit audio samples
  - mvp: check for reopen errors
  - mvp: fixed default device detection
  - pipe: new audio output plugin which runs a command
  - alsa: better period_time default value for high sample rates
  - solaris: new audio output plugin for Solaris /dev/audio
  - httpd: new audio output plugin for web based streaming, similar to icecast
     but built in.
* commands:
  - "playlistinfo" and "move" supports a range now
  - added "sticker database", command "sticker", which allows clients
     to implement features like "song rating"
  - added "consume" command which removes a song after play
  - added "single" command, if activated, stops playback after current song or
     repeats the song if "repeat" is active.
* mixers:
  - rewritten mixer code to support multiple mixers
  - new pulseaudio mixer
  - alsa: new mixer_index option supports choosing between multiple
    identically-named controls on a device.
* Add audio archive extraction support:
  - bzip2
  - iso9660
  - zip
* the option "error_file" was removed, all messages are logged into
   "log_file"
* support logging to syslog
* fall back to XDG music directory if no music_directory is configured
* failure to read the state file is non-fatal
* --create-db starts the MPD daemon instead of exiting
* playlist_directory and music_directory are optional
* playlist: recalculate the queued song after random is toggled
* playlist: don't unpause on delete
* pause when all audio outputs fail to play
* daemon: ignore "user" setting if already running as that user
* listen: fix broken client IP addresses in log
* listen: bind failure on secondary address is non-fatal
* 24/32 bit audio support
* print available protocols in --version
* fill buffer after seeking
* choose the fallback resampler at runtime
* steps taken towards win32 compatibility
* require glib 2.6 or greater
* built-in documentation using doxygen and docbook


ver 0.14.2 (2009/02/13)
* configure.ac:
  - define HAVE_FFMPEG after all checks
* decoders:
  - ffmpeg: added support for the tags comment, genre, year
  - ffmpeg: don't warn of empty packet output
  - ffmpeg: check if the time stamp is valid
  - ffmpeg: fixed seek integer overflow
  - ffmpeg: enable WAV streaming
  - ffmpeg: added TTA support
  - wavpack: pass NULL if the .wvc file fails to open
  - mikmod: call MikMod_Exit() only in the finish() method
  - aac: fix stream metadata
* audio outputs:
  - jack: allocate ring buffers before connecting
  - jack: clear "shutdown" flag on reconnect
  - jack: reduced sleep time to 1ms
  - shout: fixed memory leak in the mp3 encoder
  - shout: switch to blocking mode
  - shout: use libshout's synchronization
  - shout: don't postpone metadata
  - shout: clear buffer before calling the encoder
* mapper: remove trailing slashes from music_directory
* player: set player error when output device fails
* update: recursively purge deleted directories
* update: free deleted subdirectories

ver 0.14.1 (2009/01/17)
* decoders:
  - mp4: support the writer/composer tag
  - id3: strip leading and trailing whitespace from ID3 tags
  - oggvorbis: fix tremor support
  - oggvorbis: disable seeking on remote files
* audio outputs:
  - jack: allocate default port names (fixes a crash)
* update:
  - refresh stats after update
  - save the database even if it is empty
* input_curl:
  - use select() to eliminate busy loop during connect
  - honour http_proxy_* config directives
  - fix assertion failure on "connection refused"
  - fix assertion failure with empty HTTP responses
* corrected the sample calculation in the fallback resampler
* log: automatically append newline
* fix setenv() conflict on Solaris
* configure.ac: check for pkg-config before using it
* fix minor memory leak in decoder_tag()
* fix cross-fading bug: it used to play some chunks of the new song twice
* playlist
  - fix assertion failure during playlist load
  - implement Fisher-Yates shuffle properly
  - safely search the playlist for deleted song
* use custom PRNG for volume dithering (speedup)
* detect libid3tag without pkg-config

ver 0.14 (2008/12/25)
* audio outputs:
  - wait 10 seconds before reopening a failed device
  - fifo: new plugin
  - null: new plugin
  - shout: block while trying to connect instead of failing
  - shout: new timeout parameter
  - shout: support mp3 encoding and the shoutcast protocol
  - shout: send silence during pause, so clients don't get disconnected
* decoders:
  - ffmpeg: new plugin
  - wavpack: new plugin
  - aac: stream support added
  - mod: disabled by default due to critical bugs in all libmikmod versions
* commands:
  - "addid" takes optional second argument to specify position
  - "idle" notifies the client when a notable change occurs
* Zeroconf support using Bonjour
* New zeroconf_enabled option so that Zeroconf support can be disabled
* Stop the player/decode processes when not playing to allow the CPU to sleep
* Fix a bug where closing an ALSA dmix device could cause MPD to hang
* Support for reading ReplayGain from LAME tags on MP3s
* MPD is now threaded, which greatly improves performance and stability
* memory usage reduced by merging duplicate tags in the database
* support connecting via unix domain socket
* allow authenticated local users to add any local file to the playlist
* 24 bit audio support
* optimized PCM conversions and dithering
* much code has been replaced by using GLib
* the HTTP client has been replaced with libcurl
* symbolic links in the music directory can be disabled; the default
  is to ignore symlinks pointing outside the music directory

ver 0.13.0 (2007/5/28)
* New JACK audio output
* Support for "file" as an alternative to "filename" in search, find, and list
* FLAC 1.1.3 API support
* New playlistadd command for adding to stored playlists
* New playlistclear command for clearing stored playlists
* Fix a bug where "find any" and "list <type> any" wouldn't return any results
* Make "list any" return an error instead of no results and an OK
* New gapless_mp3_playback option to disable gapless MP3 playback
* Support for seeking HTTP streams
* Zeroconf support using Avahi
* libsamplerate support for high quality audio resampling
* ID3v2 "Original Artist/Performer" tag support
* New playlistsearch command for searching the playlist (similar to "search")
* New playlistfind command for finding songs in the playlist (similar to "find")
* libmikmod 3.2.0 beta support
* New tagtypes command for retrieving a list of available tag types
* Fix a bug where no ACK was returned if loading a playlist failed
* Fix a bug where db_update in stats would be 0 after initial database creation
* New count command for getting stats on found songs (similar to "find")
* New playlistmove command for moving songs in stored playlists
* New playlistdelete command for deleting songs from stored playlists
* New rename command for renaming stored playlists
* Increased default buffer_before_play from 0% to 10% to prevent skipping
* Lots of bug fixes, cleaned up code, and performance improvements

ver 0.12.2 (2007/3/20)
* Fix a bug where clients could cause MPD to segfault

ver 0.12.1 (2006/10/10)
* Fix segfault when scanning an MP3 that has a Xing tag with 0 frames
* Fix segfault when there's no audio output specified and one can't be detected
* Fix handling of escaping in quotes
* Allow a quality of -1 to be specified for shout outputs
* A few minor cleanups

ver 0.12.0 (2006/9/22)
* New audio output code which supports:
  * A plugin-like architecture
  * Non-libao ("native") outputs:
    * ALSA
    * OSS
    * OS X
    * Media MVP
    * PulseAudio
    * Shout (Icecast or Shoutcast)
  * Playing through multiple outputs at once
  * Enabling/disabling outputs while MPD is running
  * Saving output state (enabled/disabled) to the state_file
* OggFLAC support
* Musepack support
* Gapless MP3 playback
* MP3 ReplayGain support (using ID3v2 tags only)
* Support for MP2 files if MP3 support is enabled
* Composer, Performer, Comment, and Disc metadata support
* New outputs command for listing available audio outputs
* New enableoutput and disableoutput commands for enabling/disabling outputs
* New plchangesposid command for a stripped down version of plchanges
* New addid command for adding to the playlist and returning a song ID
* New commands and notcommands commands for checking available commands
* Can now specify any supported metadata type or "any" in search, find, and list
* New volume_normalization parameter for enabling Audio Compress normalization
* New metadata_to_use parameter for choosing supported metadata types
* New pid_file parameter for saving the MPD process ID to the specified file
* The db_file parameter is now required
* The port parameter is now optional (defaults to 6600)
* Can specify bind_to_address multiple times
* New --kill argument for killing MPD if pid_file is specified
* Removed --update-db argument (use the update function in your client instead)
* New mpdconf.example
* New mpd.conf man page 
* Removed bundled libmad and libid3tag
* Lots of bug fixes, cleaned up code, and performance improvements

ver 0.11.5 (2004/11/1)
1) New id3v1_encoding config option to configure the id3v1 tag encoding (patch
from dottedmag)
2) Strip '\r' from m3u playlists (thank you windows)
3) Use random() instead of rand() for playlist randomizing
4) Fix a bug trying skipping some commented lines in m3u playlist files
5) Fix a bug when fetching metadata from streams that may cause certain
weirdnesses
6) Fix a bug where replaygain preamp was used on files w/o replaygain tags
7) Fix a busy loop when trying to prebuffer a nonexistant or missing stream
8) Fix a bug in forgetting to remove leading ' ' in content-type for http
streams
9) Check for ice-name in http headers
10) Be sure the strip all '\n' chars in tags
11) Set $HOME env variable when setuid'ing, this should fix the /root/.mcop
errors triggered by arts/libao

ver 0.11.4 (2004/7/26)
1) Fixed a segfault when decoding mp3's with corrupt id3v2 tags
2) Fixed a memory leak when encountering id3v2 tags in mp3 decoder

ver 0.11.3 (2004/7/21)
1) Add support for http authentication for streams
2) Added replaygain pre-amp support
3) Better error handling for fread() in inputStream_file
4) Fixed a bug so that when a freeAllInterfaces is called, it sets
max_interface_connections to 0.  This prevents potential segfaults and other
nastiness for forked processes, like the player and update-er (do to
interfacePrintWithFD()).
5) Allow blockingWrite() to handle errors more gracefully (for example, if the
disc is full, and thus the write() fails or can't be completed, we just skip
this write() and continue, instead of getting stuck in an infinite loop until
the write() becomes successful)
6) Updated mpdconf.example from sbh/avuton
7) If "user" is specified, then convert ~ in paths to the user's home path
specified by "user" config paramter (not the actual current user running mpd).

ver 0.11.2 (2004/7/5) 
1) Work around in computing total time for mp3's whose first valid mpeg frame is
not layer III
2) Fix mp3 and mp4 decoders when seeking past the end of the file
3) Fix replaygain for flac and vorbis
4) Fix memory leaks in flac decoder (from normalperson)
5) Fix Several other bugs in playlist.c and directory.c (from normalperson)

ver 0.11.1 (2004/6/24)
1) Fix a bug that caused "popping" at the beginning of mp3's
2) Fix playlistid command
3) Fix move commands so they don't mess up the song id's
4) Added support for HTTP Proxy
5) Detect and skip recursive links in the music directory
6) Fix addPathToDB() so updating on a specific path doesn't exist correctly adds
the parent directories to the DB

ver 0.11.0 (2004/6/18)
1) Support for playing mp3 and Ogg Vorbis streams
2) Non-blocking Update
3) Replaygain support for Ogg Vorbis and FLAC (by Eric Moore aka AliasMrJones)
4) audio_output_format option that allows for all audio output to be converted
to a format compatible with any sound card
5) Own routines for to always support UTF-8 <-> ISO-8859-1 conversion
6) Added "Id" and "Pos" metadata for songs in playlist
7) Added commands: plchanges, currentsong, playid, seekid, playlistid, moveid,
swapid, deleteid
8) UTF-8 validation of all tags
9) Update specific files/directories (for fast, incremental updating)
10) Added ACK error codes
11) Mod file support
12) Added command_list_ok_begin
13) Play after stop resumes from last position in the playlist
14) Play while pause resumes playback
15) Better signal handling by mackstann
16) Cleanup decoder interface (now called InputPlugins)
17) --create-db no long starts the daemon
18) --no-daemon outputs to log files
19) --stdout sends output to stdout/stderr
20) Default port is now 6600
21) Lots of other cleanups and Bugfixes

ver 0.10.4 (2004/5/26)
1) Fix configure problems on OpenBSD with langinfo and iconv
2) Fix an infinte loop when writing to an interface and it has expired
3) Fix a segfault in decoding flac's
4) Ingore CRC stuff in mp3's since some encoders did not compute the CRC
correctly
5) Fix a segfault in processing faulty mp4 metadata

ver 0.10.3 (2004/4/2)
1) Fix a segfault when a blanck line is sent from a client
2) Fix for loading playlists on platforms where char is unsigned
3) When pausing, release audio device after we say pause is successful (this
makes pause appear to not lag)
4) When returning errors for unknown types by player, be sure to copy the
filename
5) add --disable-alsa for disabling alsa mixer support
6) Use select() for a portable usleep()
7) For alsa mixer, default to "Master' element, not first element

ver 0.10.2 (2004/3/25)
1) Add suport for AAC
2) Substitute '\n' with ' ' in tag info
3) Remove empty directories from db
4) Resume from current position in song when using state file
5) Pause now closes the music device, and reopens it on resuming
6) Fix unnecessary big endian byte swapping
7) If locale is "C" or "POSIX", then use ISO-8859-1 as the fs charset
8) Fix a bug where alsa mixer wasn't detecting volume changes
9) For alsa and software mixer, show volume to be the same as it was set (even
if its not the exact volume)
10) Report bitrate for wave files
11) Compute song length of CBR mp3's more accurately

ver 0.10.1 (2004/3/7)
1) Check to see if we need to add "-lm" when linking mpd
2) Fix issues with skipping bad frames in an mp3 (this way we get the correct
samplerate and such)
3) Fix crossfading bug with ogg's
4) Updated libmad and libid3tag included w/ source to 0.15.1b

ver 0.10.0 (2004/3/3)
1) Use UTF-8 for all client communications
2) Crossfading support
3) Password Authentication (all in plaintext)
4) Software mixer
5) Buffer Size is configurable
6) Reduced Memory consumption (use directory tree for search and find)
7) Bitrate support for Flac
8) setvol command (deprecates volume command)
9) add command takes directories
10) Path's in config file now work with ~
11) Add samplerate,bits, and channels to status
12) Reenable playTime in stats display
13) Fix a segfault when doing: add ""
14) Fix a segfault with flac vorbis comments simply being "="
15) Fix a segfault/bug in queueNextSong with repeat+random
16) Fix a bug, where one process may segfault, and cause more processes to spawn
w/o killing ones that lost their parent.
17) Fix a bug when the OSS device was unable to fetch the current volume,
it would close the device (when it maybe previously closed by the exact same
code)
18) command.c cleanup by mackstann
19) directory.c and command.c cleanup by tw-nym

ver 0.9.4 (2004/1/21)
1) Fix a bug where updated tag info wasn't being detected
2) Set the default audio write size to 1024 bytes (should decrease cpu load a
bit on some machines).
3) Make audio write size configurable via "audio_write_size" config option
4) Tweak output buffer size for connections by detecting the kernel output
buffer size.

ver 0.9.3 (2003/10/31)
1) Store total time/length of songs in db and display in *info commands
2) Display instantaneous bitrate in status command
3) Add Wave Support using libaudiofile (Patch from normalperson)
4) Command code cleanup (Patch from tw-nym)
5) Optimize listing of playlists (10-100x faster)
6) Optimize interface output (write in 4kB chunks instead of on every '\n')
7) Fix bug that prevented rm command from working
8) Fix bug where deleting current song skips the next song
9) Use iconv to convert vorbis comments from UTF-8 to Latin1

ver 0.9.2 (2003/10/6)
1) Fix FreeBSD Compilation Problems
2) Fix bug in move command
3) Add mixer_control options to configure which mixer control/device mpd
controls
4) Randomize on play -1
5) Fix a bug in toggling repeat off and at the end of the playlist

ver 0.9.1 (2003/9/30)
1) Fix a statement in the middle of declarations in listen.c, causes error for
gcc 2.7

ver 0.9.0 (2003/9/30)
1) Random play mode
2) Alsa Mixer Support
3) Save and Restore "state"
4) Default config file locations (.mpdconf and /etc/mpd.conf)
5) Make db file locations configurable
6) Move songs around in the playlist
7) Gapless playback
8) Use Xing tags for mp3's
9) Remove stop_on_error
10) Seeking support
11) Playlists can be loaded and deleted from subdirectories
12) Complete rewrite of player layer (fork()'s only once, opens and closes
audio device as needed).
13) Eliminate use and dependence of SIGIO
14) IPv6 support
15) Solaris compilations fixes
16) Support for different log levels
17) Timestamps for log entries
18) "user" config parameter for setuid (patch from Nagilum)
19) Other misc features and bug fixes

ver 0.8.7 (2003/9/3)
1) Fix a memory leak.  When closing a interface, was called close() on the fd
instead of calling fclose() on the fp that was opened with fdopen().

ver 0.8.6 (2003/8/25)
1) Fix a memory leak when a buffered existed, and a connection was unexpectedly
closed, and i wasn't free'ing the buffer apropriatly.

ver 0.8.5 (2003/8/17)
1) Fix a bug where an extra end of line is returned when attempting to play a
non existing file.  This causes parsing errors for clients.

ver 0.8.4 (2003/8/13)
1) Fix a bug where garbage is returned with errors in "list" command

ver 0.8.3 (2003/8/12) 
1) Fix a compilation error on older linux systems
2) Fix a bug in searching by title
3) Add "list" command
4) Add config options for specifying libao driver/plugin and options
5) Add config option to specify which address to bind to
6) Add support for loading and saving absolute pathnames in saved playlists
7) Playlist no longer creates duplicate entries for song data (more me
efficient)
8) Songs deleted from the db are now removed for the playlist as well

ver 0.8.2 (2003/7/22)
1) Increased the connection que for listen() from 0 to 5
2) Cleanup configure makefiles so that mpd uses MPD_LIBS and MPD_CFLAGS
rather than LIBS and CFLAGS
3) Put a cap on the number of commands per command list
4) Put a cap on the maximum number of buffered output lines
5) Get rid of TIME_WAIT/EADDRINUSE socket problem
6) Use asynchronious IO (i.e. trigger SIGIO instead so we can sleep in
select() calls longer)

ver 0.8.1 (2003/7/11)
1) FreeBSD fixes
2) Fix for rare segfault when updating
3) Fix bug where client was being hungup on when done playing current song
4) Fix bug when playing flac's where it incorrectly reports an error
5) Make stop playlist on error configurable
6) Configure checks for installed libmad and libid3tag and uses those if found
7) Use buffer->finished in *_decode's instead of depending on catching signals

ver 0.8.0 (2003/7/6)
1) Flac support
2) Make playlist max length configurable
3) New backward compatible status (backward compatible for 0.8.0 on)
4) listall command now can take a directory as an argument
5) Buffer rewritten to use shared memory instead of sockets
6) Playlist adding done using db
7) Add sort to list, and use binary search for finding
8) New "stats" command
9) Command list (for faster adding of large batches of files)
10) Add buffered chunks before play
11) Useful error reporting to clients (part of status command)
12) Use libid3tag for reading id3 tags (more stable)
13) Non-blocking output to clients
14) Fix bug when removing items from directory
15) Fix bug when playing mono mp3's
16) Fix bug when attempting to delete files when using samba
17) Lots of other bug fixes I can't remember

ver 0.7.0 (2003/6/20)
1) use mad instead of mpg123 for mp3 decoding
2) volume support
3) repeate playlist support
4) use autoconf/automake (i.e. "configure")
5) configurable max connections

ver 0.6.2 (2003/6/11)
1) Buffer support for ogg
2) new config file options: "connection_timeout" and "mpg123_ignore_junk"
3) new commands: "next", "previous", and "listall"
Thanks to Niklas Hofer for "next" and "previous" patches!
4) Search by filename
5) bug fix for pause when playing mp3's

ver 0.6.1 (2003/5/29)
1) Add conf file support
2) Fix a bug when doing mp3stop (do wait3(NULL,WNOHANG|WUNTRACED,NULL))
3) Fix a bug when fork'ing, fflush file buffers before forking so the
child doesn't print the same stuff in the buffer.

ver 0.6.0 (2003/5/25)
1) Add ogg vorbis support
2) Fix two bugs relating to tables, one for search by title, and one where we
freed the tables before directories, causing a segfault
3) The info command has been removed.

ver 0.5.0-0.5.2
Initial release(s).  Support for MP3 via mpg123<|MERGE_RESOLUTION|>--- conflicted
+++ resolved
@@ -1,4 +1,3 @@
-<<<<<<< HEAD
 ver 0.22 (not yet released)
 * protocol
   - "findadd"/"searchadd"/"searchaddpl" support the "sort" and
@@ -41,10 +40,7 @@
 * switch to C++17
   - GCC 7 or clang 4 (or newer) recommended
 
-ver 0.21.26 (not yet released)
-=======
 ver 0.21.26 (2020/09/21)
->>>>>>> 566787f0
 * database
   - inotify: obey ".mpdignore" files
 * output
