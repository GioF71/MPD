--- conflicted
+++ resolved
@@ -1,4 +1,3 @@
-<<<<<<< HEAD
 ver 0.22 (not yet released)
 * protocol
   - "findadd"/"searchadd"/"searchaddpl" support the "sort" and
@@ -30,10 +29,9 @@
 * lower the real-time priority from 50 to 40
 * switch to C++17
   - GCC 7 or clang 4 (or newer) recommended
-=======
+
 ver 0.21.19 (not yet released)
 * fix build failure with clang 10
->>>>>>> 756560ea
 
 ver 0.21.18 (2019/12/24)
 * protocol
