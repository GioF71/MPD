--- conflicted
+++ resolved
@@ -1,4 +1,3 @@
-<<<<<<< HEAD
 ver 0.21 (not yet released)
 * protocol
   - "tagtypes" can be used to hide tags
@@ -19,12 +18,11 @@
 * mixer
   - sndio: new mixer plugin
 * require GCC 5.0
-=======
+
 ver 0.20.15 (not yet released)
 * state file
   - make mount point restore errors non-fatal
   - fix crash when restoring mounts with incompatible database plugin
->>>>>>> ff624075
 
 ver 0.20.14 (2018/01/01)
 * database
