--- conflicted
+++ resolved
@@ -23,11 +23,8 @@
 #include "storage/Registry.hxx"
 #include "storage/StorageInterface.hxx"
 #include "storage/FileInfo.hxx"
-<<<<<<< HEAD
+#include "net/Init.hxx"
 #include "util/ChronoUtil.hxx"
-=======
-#include "net/Init.hxx"
->>>>>>> 0ebeaa9a
 
 #include <memory>
 #include <stdexcept>
@@ -74,21 +71,15 @@
 
 		char mtime_buffer[32];
 		const char *mtime = "          ";
-<<<<<<< HEAD
 		if (!IsNegative(info.mtime)) {
 			time_t t = std::chrono::system_clock::to_time_t(info.mtime);
-			strftime(mtime_buffer, sizeof(mtime_buffer), "%F",
-				 gmtime(&t));
-=======
-		if (info.mtime > 0) {
 			strftime(mtime_buffer, sizeof(mtime_buffer),
 #ifdef _WIN32
 				 "%Y-%m-%d",
 #else
 				 "%F",
 #endif
-				 gmtime(&info.mtime));
->>>>>>> 0ebeaa9a
+				 gmtime(&t));
 			mtime = mtime_buffer;
 		}
 
@@ -111,13 +102,9 @@
 	const char *const command = argv[1];
 	const char *const storage_uri = argv[2];
 
-<<<<<<< HEAD
+	const ScopeNetInit net_init;
 	EventThread io_thread;
 	io_thread.Start();
-=======
-	const ScopeNetInit net_init;
-	const ScopeIOThread io_thread;
->>>>>>> 0ebeaa9a
 
 	if (strcmp(command, "ls") == 0) {
 		if (argc != 4) {
