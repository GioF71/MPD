#!/usr/bin/env python3
# -*- coding: utf-8 -*-

# -- General configuration ------------------------------------------------

# If your documentation needs a minimal Sphinx version, state it here.
#
# needs_sphinx = '1.0'

# Add any Sphinx extension module names here, as strings. They can be
# extensions coming with Sphinx (named 'sphinx.ext.*') or your custom
# ones.
extensions = ['sphinx.ext.intersphinx']

# Add any paths that contain templates here, relative to this directory.
templates_path = ['_templates']

# The suffix(es) of source filenames.
# You can specify multiple suffix as a list of string:
#
# source_suffix = ['.rst', '.md']
source_suffix = '.rst'

# The encoding of source files.
#
# source_encoding = 'utf-8-sig'

# The master toctree document.
master_doc = 'index'

# General information about the project.
project = 'Music Player Daemon'
copyright = '2003-2021 The Music Player Daemon Project'
author = 'Max Kellermann'

# The version info for the project you're documenting, acts as replacement for
# |version| and |release|, also used in various other places throughout the
# built documents.
#
# The short X.Y version.
<<<<<<< HEAD
version = '0.24'
=======
with open('../meson.build') as f:
    import re
    version = re.match(r"project\([^\)]*\bversion:\s*'([^']+)'",
                       f.read(4096)).group(1)
>>>>>>> e7bfd32c
# The full version, including alpha/beta/rc tags.
release = version + '~git'

# The language for content autogenerated by Sphinx. Refer to documentation
# for a list of supported languages.
#
# This is also used if you do content translation via gettext catalogs.
# Usually you set "language" from the command line for these cases.
language = "en"

# There are two options for replacing |today|: either, you set today to some
# non-false value, then it is used:
#
# today = ''
#
# Else, today_fmt is used as the format for a strftime call.
#
# today_fmt = '%B %d, %Y'

# List of patterns, relative to source directory, that match files and
# directories to ignore when looking for source files.
# This patterns also effect to html_static_path and html_extra_path
exclude_patterns = ['_build', 'Thumbs.db', '.DS_Store']

# The reST default role (used for this markup: `text`) to use for all
# documents.
#
# default_role = None

# If true, '()' will be appended to :func: etc. cross-reference text.
#
# add_function_parentheses = True

# If true, the current module name will be prepended to all description
# unit titles (such as .. function::).
#
# add_module_names = True

# If true, sectionauthor and moduleauthor directives will be shown in the
# output. They are ignored by default.
#
# show_authors = False

# The name of the Pygments (syntax highlighting) style to use.
pygments_style = 'sphinx'

# A list of ignored prefixes for module index sorting.
# modindex_common_prefix = []

# If true, keep warnings as "system message" paragraphs in the built documents.
# keep_warnings = False

# If true, `todo` and `todoList` produce output, else they produce nothing.
todo_include_todos = False


# -- Options for HTML output ----------------------------------------------

# The theme to use for HTML and HTML Help pages.  See the documentation for
# a list of builtin themes.
#
html_theme = 'classic'

# Theme options are theme-specific and customize the look and feel of a theme
# further.  For a list of options available for each theme, see the
# documentation.
#
# html_theme_options = {}
html_theme_options = {"sidebarwidth": "300px"}

# Add any paths that contain custom themes here, relative to this directory.
# html_theme_path = []

# The name for this set of Sphinx documents.
# "<project> v<release> documentation" by default.
#
# html_title = ''

# A shorter title for the navigation bar.  Default is the same as html_title.
#
# html_short_title = None

# The name of an image file (relative to this directory) to place at the top
# of the sidebar.
#
# html_logo = None

# The name of an image file (relative to this directory) to use as a favicon of
# the docs.  This file should be a Windows icon file (.ico) being 16x16 or 32x32
# pixels large.
#
# html_favicon = None

# Add any paths that contain custom static files (such as style sheets) here,
# relative to this directory. They are copied after the builtin static files,
# so a file named "default.css" will overwrite the builtin "default.css".
html_static_path = ['_static']

# Add any extra paths that contain custom files (such as robots.txt or
# .htaccess) here, relative to this directory. These files are copied
# directly to the root of the documentation.
#
# html_extra_path = []

# If not None, a 'Last updated on:' timestamp is inserted at every page
# bottom, using the given strftime format.
# The empty string is equivalent to '%b %d, %Y'.
#
# html_last_updated_fmt = None

# If true, SmartyPants will be used to convert quotes and dashes to
# typographically correct entities.
#
# html_use_smartypants = True

# Custom sidebar templates, maps document names to template names.
#
# html_sidebars = {}

# Additional templates that should be rendered to pages, maps page names to
# template names.
#
# html_additional_pages = {}

# If false, no module index is generated.
#
# html_domain_indices = True

# If false, no index is generated.
#
# html_use_index = True

# If true, the index is split into individual pages for each letter.
#
# html_split_index = False

# If true, links to the reST sources are added to the pages.
#
# html_show_sourcelink = True

# If true, "Created using Sphinx" is shown in the HTML footer. Default is True.
#
# html_show_sphinx = True

# If true, "(C) Copyright ..." is shown in the HTML footer. Default is True.
#
# html_show_copyright = True

# If true, an OpenSearch description file will be output, and all pages will
# contain a <link> tag referring to it.  The value of this option must be the
# base URL from which the finished HTML is served.
#
# html_use_opensearch = ''

# This is the file name suffix for HTML files (e.g. ".xhtml").
# html_file_suffix = None

# Language to be used for generating the HTML full-text search index.
# Sphinx supports the following languages:
#   'da', 'de', 'en', 'es', 'fi', 'fr', 'h', 'it', 'ja'
#   'nl', 'no', 'pt', 'ro', 'r', 'sv', 'tr', 'zh'
#
# html_search_language = 'en'

# A dictionary with options for the search language support, empty by default.
# 'ja' uses this config value.
# 'zh' user can custom change `jieba` dictionary path.
#
# html_search_options = {'type': 'default'}

# The name of a javascript file (relative to the configuration directory) that
# implements a search results scorer. If empty, the default will be used.
#
# html_search_scorer = 'scorer.js'
man_pages = [
        ('mpd.1', 'mpd', 'MPD documentation', [author], 1),
        ('mpd.conf.5', 'mpd.conf', 'mpd.conf documentation', [author], 5)
]<|MERGE_RESOLUTION|>--- conflicted
+++ resolved
@@ -38,14 +38,10 @@
 # built documents.
 #
 # The short X.Y version.
-<<<<<<< HEAD
-version = '0.24'
-=======
 with open('../meson.build') as f:
     import re
     version = re.match(r"project\([^\)]*\bversion:\s*'([^']+)'",
                        f.read(4096)).group(1)
->>>>>>> e7bfd32c
 # The full version, including alpha/beta/rc tags.
 release = version + '~git'
 
