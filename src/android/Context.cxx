--- conflicted
+++ resolved
@@ -1,9 +1,5 @@
 /*
-<<<<<<< HEAD
  * Copyright 2003-2020 The Music Player Daemon Project
-=======
- * Copyright 2003-2019 The Music Player Daemon Project
->>>>>>> 5ccfcffc
  * http://www.musicpd.org
  *
  * This program is free software; you can redistribute it and/or modify
