--- conflicted
+++ resolved
@@ -128,15 +128,9 @@
 		   VisitSong visit_song,
 		   VisitPlaylist visit_playlist) const override;
 
-<<<<<<< HEAD
-	void VisitUniqueTags(const DatabaseSelection &selection,
-			     TagType tag_type, TagMask group_mask,
-			     VisitTag visit_tag) const override;
-=======
 	std::map<std::string, std::set<std::string>> CollectUniqueTags(const DatabaseSelection &selection,
 								       TagType tag_type,
 								       TagType group) const override;
->>>>>>> db27bb76
 
 	DatabaseStats GetStats(const DatabaseSelection &selection) const override;
 
@@ -417,24 +411,10 @@
 }
 
 static bool
-<<<<<<< HEAD
-SendGroupMask(mpd_connection *connection, TagMask mask)
-{
-#if LIBMPDCLIENT_CHECK_VERSION(2,12,0)
-	for (unsigned i = 0; i < TAG_NUM_OF_ITEM_TYPES; ++i) {
-		const auto tag_type = TagType(i);
-		if (!mask.Test(tag_type))
-			continue;
-
-		const auto tag = Convert(tag_type);
-		if (tag == MPD_TAG_COUNT)
-			throw std::runtime_error("Unsupported tag");
-=======
 SendGroup(mpd_connection *connection, TagType group)
 {
 	if (group == TAG_NUM_OF_ITEM_TYPES)
 		return true;
->>>>>>> db27bb76
 
 #if LIBMPDCLIENT_CHECK_VERSION(2,12,0)
 	const auto tag = Convert(group);
@@ -444,15 +424,8 @@
 	return mpd_search_add_group_tag(connection, tag);
 #else
 	(void)connection;
-<<<<<<< HEAD
-	(void)mask;
-
-	if (mask.TestAny())
-		throw std::runtime_error("Grouping requires libmpdclient 2.12");
-=======
->>>>>>> db27bb76
-
-	return true;
+
+	throw std::runtime_error("Grouping requires libmpdclient 2.12");
 #endif
 }
 
@@ -1009,17 +982,9 @@
 	helper.Commit();
 }
 
-<<<<<<< HEAD
-void
-ProxyDatabase::VisitUniqueTags(const DatabaseSelection &selection,
-			       TagType tag_type,
-			       TagMask group_mask,
-			       VisitTag visit_tag) const
-=======
 std::map<std::string, std::set<std::string>>
 ProxyDatabase::CollectUniqueTags(const DatabaseSelection &selection,
 				 TagType tag_type, TagType group) const
->>>>>>> db27bb76
 try {
 	// TODO: eliminate the const_cast
 	const_cast<ProxyDatabase *>(this)->EnsureConnected();
@@ -1046,22 +1011,12 @@
 				mpd_return_pair(connection, pair);
 			};
 
-<<<<<<< HEAD
-		if (current_type == tag_type && !builder.empty()) {
-			try {
-				visit_tag(builder.Commit());
-			} catch (...) {
-				mpd_response_finish(connection);
-				throw;
-			}
-=======
 			const auto current_type = tag_name_parse_i(pair->name);
 			if (current_type == TAG_NUM_OF_ITEM_TYPES)
 				continue;
 
 			if (current_type == tag_type)
 				values.emplace(pair->value);
->>>>>>> db27bb76
 		}
 	} else {
 		std::set<std::string> *current_group = nullptr;
@@ -1075,14 +1030,6 @@
 			if (current_type == TAG_NUM_OF_ITEM_TYPES)
 				continue;
 
-<<<<<<< HEAD
-	if (!builder.empty()) {
-		try {
-			visit_tag(builder.Commit());
-		} catch (...) {
-			mpd_response_finish(connection);
-			throw;
-=======
 			if (current_type == tag_type) {
 				if (current_group == nullptr)
 					current_group = &result[std::string()];
@@ -1091,7 +1038,6 @@
 			} else if (current_type == group) {
 				current_group = &result[pair->value];
 			}
->>>>>>> db27bb76
 		}
 	}
 
