--- conflicted
+++ resolved
@@ -158,17 +158,13 @@
 	assert(player->queued || pc->command == PLAYER_COMMAND_SEEK);
 	assert(pc->next_song != NULL);
 
-<<<<<<< HEAD
-	dc_start(dc, pc->next_song, player_buffer, pipe);
-=======
-	unsigned start_ms = pc.next_song->start_ms;
-	if (pc.command == PLAYER_COMMAND_SEEK)
-		start_ms += (unsigned)(pc.seek_where * 1000);
-
-	dc_start(dc, pc.next_song,
-		 start_ms, pc.next_song->end_ms,
+	unsigned start_ms = pc->next_song->start_ms;
+	if (pc->command == PLAYER_COMMAND_SEEK)
+		start_ms += (unsigned)(pc->seek_where * 1000);
+
+	dc_start(dc, pc->next_song,
+		 start_ms, pc->next_song->end_ms,
 		 player_buffer, pipe);
->>>>>>> 039b3544
 }
 
 /**
@@ -303,17 +299,19 @@
 static bool
 player_open_output(struct player *player)
 {
+	struct player_control *pc = player->pc;
+
 	assert(audio_format_defined(&player->play_audio_format));
-	assert(pc.state == PLAYER_STATE_PLAY ||
-	       pc.state == PLAYER_STATE_PAUSE);
+	assert(pc->state == PLAYER_STATE_PLAY ||
+	       pc->state == PLAYER_STATE_PAUSE);
 
 	if (audio_output_all_open(&player->play_audio_format, player_buffer)) {
 		player->output_open = true;
 		player->paused = false;
 
-		player_lock();
-		pc.state = PLAYER_STATE_PLAY;
-		player_unlock();
+		player_lock(pc);
+		pc->state = PLAYER_STATE_PLAY;
+		player_unlock(pc);
 
 		return true;
 	} else {
@@ -323,10 +321,10 @@
 		   audio output becomes available */
 		player->paused = true;
 
-		player_lock();
-		pc.error = PLAYER_ERROR_AUDIO;
-		pc.state = PLAYER_STATE_PAUSE;
-		player_unlock();
+		player_lock(pc);
+		pc->error = PLAYER_ERROR_AUDIO;
+		pc->state = PLAYER_STATE_PAUSE;
+		player_unlock(pc);
 
 		return false;
 	}
@@ -364,13 +362,8 @@
 
 		decoder_unlock(dc);
 
-<<<<<<< HEAD
-		if (audio_format_defined(&player->play_audio_format) &&
+		if (player->output_open &&
 		    !audio_output_all_wait(pc, 1))
-=======
-		if (player->output_open &&
-		    !audio_output_all_wait(1))
->>>>>>> 039b3544
 			/* the output devices havn't finished playing
 			   all chunks yet - wait for that */
 			return true;
@@ -389,18 +382,6 @@
 				  "while playing \"%s\"", uri);
 			g_free(uri);
 
-<<<<<<< HEAD
-			player_lock(pc);
-			pc->error = PLAYER_ERROR_AUDIO;
-
-			/* pause: the user may resume playback as soon
-			   as an audio output becomes available */
-			pc->state = PLAYER_STATE_PAUSE;
-			player_unlock(pc);
-
-			player->paused = true;
-=======
->>>>>>> 039b3544
 			return true;
 		}
 
@@ -582,24 +563,9 @@
 			   yet - don't open the audio device yet */
 			player_lock(pc);
 
-<<<<<<< HEAD
-			pc->state = PLAYER_STATE_PLAY;
-		} else if (audio_output_all_open(&player->play_audio_format, player_buffer)) {
-			/* unpaused, continue playing */
-			player_lock(pc);
-
 			pc->state = PLAYER_STATE_PLAY;
 		} else {
-			/* the audio device has failed - rollback to
-			   pause mode */
-			pc->error = PLAYER_ERROR_AUDIO;
-
-			player->paused = true;
-=======
-			pc.state = PLAYER_STATE_PLAY;
-		} else {
 			player_open_output(player);
->>>>>>> 039b3544
 
 			player_lock(pc);
 		}
@@ -636,14 +602,8 @@
 		break;
 
 	case PLAYER_COMMAND_REFRESH:
-<<<<<<< HEAD
-		if (audio_format_defined(&player->play_audio_format) &&
-		    !player->paused) {
+		if (player->output_open && !player->paused) {
 			player_unlock(pc);
-=======
-		if (player->output_open && !player->paused) {
-			player_unlock();
->>>>>>> 039b3544
 			audio_output_all_check();
 			player_lock(pc);
 		}
@@ -920,19 +880,13 @@
 		return;
 	}
 
-<<<<<<< HEAD
 	player_lock(pc);
 	pc->state = PLAYER_STATE_PLAY;
+
+	if (pc->command == PLAYER_COMMAND_SEEK)
+		player.elapsed_time = pc->seek_where;
+
 	player_command_finished_locked(pc);
-=======
-	player_lock();
-
-	if (pc.command == PLAYER_COMMAND_SEEK)
-		player.elapsed_time = pc.seek_where;
-
-	pc.state = PLAYER_STATE_PLAY;
-	player_command_finished_locked();
->>>>>>> 039b3544
 
 	while (true) {
 		player_process_command(&player);
@@ -1109,12 +1063,8 @@
 	player_lock(pc);
 
 	while (1) {
-<<<<<<< HEAD
 		switch (pc->command) {
-=======
-		switch (pc.command) {
 		case PLAYER_COMMAND_SEEK:
->>>>>>> 039b3544
 		case PLAYER_COMMAND_QUEUE:
 			assert(pc->next_song != NULL);
 
