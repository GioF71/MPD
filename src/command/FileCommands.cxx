// SPDX-License-Identifier: GPL-2.0-or-later
// Copyright The Music Player Daemon Project

#include "config.h"
#include "FileCommands.hxx"
#include "Request.hxx"
#include "protocol/Ack.hxx"
#include "client/Client.hxx"
#include "client/Response.hxx"
#include "util/CharUtil.hxx"
#include "util/OffsetPointer.hxx"
#include "util/ScopeExit.hxx"
#include "util/StringCompare.hxx"
#include "util/UriExtract.hxx"
#include "tag/Handler.hxx"
#include "tag/Generic.hxx"
#include "TagAny.hxx"
#include "db/Interface.hxx"
#include "song/LightSong.hxx"
#include "storage/StorageInterface.hxx"
#include "fs/AllocatedPath.hxx"
#include "fs/FileInfo.hxx"
#include "fs/DirectoryReader.hxx"
#include "input/InputStream.hxx"
#include "input/Error.hxx"
#include "LocateUri.hxx"
#include "TimePrint.hxx"
#include "thread/Mutex.hxx"
#include "Log.hxx"

#include <fmt/format.h>

#include <algorithm>
#include <cassert>
#include <array>

[[gnu::pure]]
static bool
SkipNameFS(PathTraitsFS::const_pointer name_fs) noexcept
{
	return PathTraitsFS::IsSpecialFilename(name_fs);
}

[[gnu::pure]]
static bool
skip_path(Path name_fs) noexcept
{
	return name_fs.HasNewline();
}

CommandResult
handle_listfiles_local(Response &r, Path path_fs)
{
	DirectoryReader reader(path_fs);

	while (reader.ReadEntry()) {
		const Path name_fs = reader.GetEntry();
		if (SkipNameFS(name_fs.c_str()) || skip_path(name_fs))
			continue;

		std::string name_utf8 = name_fs.ToUTF8();
		if (name_utf8.empty())
			continue;

		const auto full_fs = path_fs / name_fs;
		FileInfo fi;
		if (!GetFileInfo(full_fs, fi, false))
			continue;

		if (fi.IsRegular())
			r.Fmt("file: {}\n"
			      "size: {}\n",
			      name_utf8,
			      fi.GetSize());
		else if (fi.IsDirectory())
			r.Fmt("directory: {}\n", name_utf8);
		else
			continue;

		time_print(r, "Last-Modified", fi.GetModificationTime());
	}

	return CommandResult::OK;
}

[[gnu::pure]]
static bool
IsValidName(const std::string_view s) noexcept
{
	if (s.empty() || !IsAlphaASCII(s.front()))
		return false;

	return std::none_of(s.begin(), s.end(), [=](const auto &ch) {
		return !IsAlphaASCII(ch) && ch != '_' && ch != '-';
	});
}

[[gnu::pure]]
static bool
IsValidValue(const std::string_view s) noexcept
{
	return std::none_of(s.begin(), s.end(), [](const auto &ch) { return (unsigned char)ch < 0x20; });
}

class PrintCommentHandler final : public NullTagHandler {
	Response &response;

public:
	explicit PrintCommentHandler(Response &_response) noexcept
		:NullTagHandler(WANT_PAIR), response(_response) {}

	void OnPair(std::string_view key, std::string_view value) noexcept override {
		if (IsValidName(key) && IsValidValue(value))
			response.Fmt("{}: {}\n", key, value);
	}
};

CommandResult
handle_read_comments(Client &client, Request args, Response &r)
{
	assert(args.size() == 1);

	const char *const uri = args.front();

	PrintCommentHandler handler(r);
	TagScanAny(client, uri, handler);
	return CommandResult::OK;
}

/**
 * Searches for the files listed in #artnames in the UTF8 folder
 * URI #directory. This can be a local path or protocol-based
 * URI that #InputStream supports. Returns the first successfully
 * opened file or #nullptr on failure.
 */
static InputStreamPtr
find_stream_art(std::string_view directory, Mutex &mutex)
{
	static constexpr auto art_names = std::array {
		"cover.png",
		"cover.jpg",
		"cover.webp",
	};

	for(const auto name : art_names) {
		std::string art_file = PathTraitsUTF8::Build(directory, name);

		try {
			return InputStream::OpenReady(art_file.c_str(), mutex);
		} catch (...) {
			auto e = std::current_exception();
			if (!IsFileNotFound(e))
				LogError(e);
		}
	}
	return nullptr;
}

static CommandResult
read_stream_art(Response &r, const std::string_view art_directory,
		size_t offset)
{
	// TODO: eliminate this const_cast
	auto &client = const_cast<Client &>(r.GetClient());

	/* to avoid repeating the search for each chunk request by the
	   same client, use the #LastInputStream class to cache the
	   #InputStream instance */
	auto *is = client.last_album_art.Open(art_directory, [](std::string_view directory,
								Mutex &mutex){
		return find_stream_art(directory, mutex);
	});

	if (is == nullptr) {
		r.Error(ACK_ERROR_NO_EXIST, "No file exists");
		return CommandResult::ERROR;
	}
	if (!is->KnownSize()) {
		r.Error(ACK_ERROR_NO_EXIST, "Cannot get size for stream");
		return CommandResult::ERROR;
	}

	const offset_type art_file_size = is->GetSize();

	if (offset > art_file_size) {
		r.Error(ACK_ERROR_ARG, "Offset too large");
		return CommandResult::ERROR;
	}

	std::size_t buffer_size =
		std::min<offset_type>(art_file_size - offset,
				      r.GetClient().binary_limit);

	auto buffer = std::make_unique<std::byte[]>(buffer_size);

	std::size_t read_size = 0;
	if (buffer_size > 0) {
		std::unique_lock lock{is->mutex};
		is->Seek(lock, offset);
		read_size = is->Read(lock, {buffer.get(), buffer_size});
	}

	r.Fmt("size: {}\n", art_file_size);

	r.WriteBinary({buffer.get(), read_size});

	return CommandResult::OK;
}

#ifdef ENABLE_DATABASE

/**
 * Attempt to locate the "real" directory where the given song is
 * stored.  This attempts to resolve "virtual" directories/songs,
 * e.g. expanded CUE sheet contents.
 */
[[gnu::pure]]
static std::string_view
RealDirectoryOfSong(Client &client, const char *song_uri,
		    std::string_view directory_uri) noexcept
try {
	const auto *db = client.GetDatabase();
	if (db == nullptr)
		return directory_uri;

	const auto *song = db->GetSong(song_uri);
	if (song == nullptr)
		return directory_uri;

	AtScopeExit(db, song) { db->ReturnSong(song); };

	if (song->real_uri == nullptr)
		return directory_uri;

	const char *real_uri = song->real_uri;

	/* this is a simplification which is just enough for CUE
	   sheets (but may be incomplete): for each "../", go one
	   level up */
	while ((real_uri = StringAfterPrefix(real_uri, "../")) != nullptr)
		directory_uri = PathTraitsUTF8::GetParent(directory_uri);

	return directory_uri;
} catch (...) {
	/* ignore all exceptions from Database::GetSong() */
	return directory_uri;
}

static CommandResult
read_db_art(Client &client, Response &r, const char *uri, const uint64_t offset)
{
	const Storage *storage = client.GetStorage();
	if (storage == nullptr) {
		r.Error(ACK_ERROR_NO_EXIST, "No database");
		return CommandResult::ERROR;
	}
	std::string uri2 = storage->MapUTF8(uri);

	std::string_view directory_uri =
		RealDirectoryOfSong(client,
				    uri,
				    PathTraitsUTF8::GetParent(uri2.c_str()));

	return read_stream_art(r, directory_uri, offset);
}
#endif

CommandResult
handle_album_art(Client &client, Request args, Response &r)
{
	assert(args.size() == 2);

	const char *uri = args.front();
	size_t offset = args.ParseUnsigned(1);

	const auto located_uri = LocateUri(UriPluginKind::INPUT, uri, &client
#ifdef ENABLE_DATABASE
					   , nullptr
#endif
					   );

	switch (located_uri.type) {
	case LocatedUri::Type::ABSOLUTE:
	case LocatedUri::Type::PATH:
		return read_stream_art(r,
				       PathTraitsUTF8::GetParent(located_uri.canonical_uri),
				       offset);

	case LocatedUri::Type::RELATIVE:
#ifdef ENABLE_DATABASE
		return read_db_art(client, r, located_uri.canonical_uri, offset);
#else
		r.Error(ACK_ERROR_NO_EXIST, "Database disabled");
		return CommandResult::ERROR;
#endif
	}
	r.Error(ACK_ERROR_NO_EXIST, "No art file exists");
	return CommandResult::ERROR;
}

class PrintPictureHandler final : public NullTagHandler {
	Response &response;

	const size_t offset;

	bool found = false;

	bool bad_offset = false;

public:
	PrintPictureHandler(Response &_response, size_t _offset) noexcept
		:NullTagHandler(WANT_PICTURE), response(_response),
		 offset(_offset) {}

	void RethrowError() const {
		if (bad_offset)
			throw ProtocolError(ACK_ERROR_ARG, "Bad file offset");
	}

	void OnPicture(const char *mime_type,
		       std::span<const std::byte> buffer) noexcept override {
		if (found)
			/* only use the first picture */
			return;

		found = true;

		if (offset > buffer.size()) {
			bad_offset = true;
			return;
		}

<<<<<<< HEAD
		response.Fmt(FMT_STRING("size: {}\n"), buffer.size());
=======
		response.Fmt("size: {}\n", buffer.size);
>>>>>>> 5de0909a

		if (mime_type != nullptr)
			response.Fmt("type: {}\n", mime_type);

		buffer = buffer.subspan(offset);

		const std::size_t binary_limit = response.GetClient().binary_limit;
		if (buffer.size() > binary_limit)
			buffer = buffer.first(binary_limit);

		response.WriteBinary(buffer);
	}
};

CommandResult
handle_read_picture(Client &client, Request args, Response &r)
{
	assert(args.size() == 2);

	const char *const uri = args.front();
	const size_t offset = args.ParseUnsigned(1);

	PrintPictureHandler handler(r, offset);
	TagScanAny(client, uri, handler);
	handler.RethrowError();
	return CommandResult::OK;
}<|MERGE_RESOLUTION|>--- conflicted
+++ resolved
@@ -330,11 +330,7 @@
 			return;
 		}
 
-<<<<<<< HEAD
-		response.Fmt(FMT_STRING("size: {}\n"), buffer.size());
-=======
-		response.Fmt("size: {}\n", buffer.size);
->>>>>>> 5de0909a
+		    response.Fmt("size: {}\n", buffer.size());
 
 		if (mime_type != nullptr)
 			response.Fmt("type: {}\n", mime_type);
