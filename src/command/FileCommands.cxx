// SPDX-License-Identifier: GPL-2.0-or-later
// Copyright The Music Player Daemon Project

#include "config.h"
#include "FileCommands.hxx"
#include "Request.hxx"
#include "protocol/Ack.hxx"
#include "client/Client.hxx"
#include "client/Response.hxx"
#include "util/CharUtil.hxx"
#include "util/OffsetPointer.hxx"
#include "util/ScopeExit.hxx"
#include "util/StringCompare.hxx"
#include "util/UriExtract.hxx"
#include "tag/Handler.hxx"
#include "tag/Generic.hxx"
#include "TagAny.hxx"
#include "db/Interface.hxx"
#include "song/LightSong.hxx"
#include "storage/StorageInterface.hxx"
#include "fs/AllocatedPath.hxx"
#include "fs/FileInfo.hxx"
#include "fs/DirectoryReader.hxx"
#include "input/InputStream.hxx"
#include "input/Error.hxx"
#include "LocateUri.hxx"
#include "TimePrint.hxx"
#include "thread/Mutex.hxx"
#include "Log.hxx"

#include <fmt/format.h>

#include <algorithm>
#include <cassert>
#include <array>

[[gnu::pure]]
static bool
SkipNameFS(PathTraitsFS::const_pointer name_fs) noexcept
{
	return PathTraitsFS::IsSpecialFilename(name_fs);
}

[[gnu::pure]]
static bool
skip_path(Path name_fs) noexcept
{
	return name_fs.HasNewline();
}

CommandResult
handle_listfiles_local(Response &r, Path path_fs)
{
	DirectoryReader reader(path_fs);

	while (reader.ReadEntry()) {
		const Path name_fs = reader.GetEntry();
		if (SkipNameFS(name_fs.c_str()) || skip_path(name_fs))
			continue;

		std::string name_utf8 = name_fs.ToUTF8();
		if (name_utf8.empty())
			continue;

		const auto full_fs = path_fs / name_fs;
		FileInfo fi;
		if (!GetFileInfo(full_fs, fi, false))
			continue;

		if (fi.IsRegular())
			r.Fmt("file: {}\n"
			      "size: {}\n",
			      name_utf8,
			      fi.GetSize());
		else if (fi.IsDirectory())
			r.Fmt("directory: {}\n", name_utf8);
		else
			continue;

		time_print(r, "Last-Modified", fi.GetModificationTime());
	}

	return CommandResult::OK;
}

[[gnu::pure]]
static bool
IsValidName(const std::string_view s) noexcept
{
	if (s.empty() || !IsAlphaASCII(s.front()))
		return false;

	return std::none_of(s.begin(), s.end(), [=](const auto &ch) {
		return !IsAlphaASCII(ch) && ch != '_' && ch != '-';
	});
}

[[gnu::pure]]
static bool
IsValidValue(const std::string_view s) noexcept
{
	return std::none_of(s.begin(), s.end(), [](const auto &ch) { return (unsigned char)ch < 0x20; });
}

class PrintCommentHandler final : public NullTagHandler {
	Response &response;

public:
	explicit PrintCommentHandler(Response &_response) noexcept
		:NullTagHandler(WANT_PAIR), response(_response) {}

	void OnPair(std::string_view key, std::string_view value) noexcept override {
		if (IsValidName(key) && IsValidValue(value))
			response.Fmt("{}: {}\n", key, value);
	}
};

CommandResult
handle_read_comments(Client &client, Request args, Response &r)
{
	assert(args.size() == 1);

	const char *const uri = args.front();

	PrintCommentHandler handler(r);
	TagScanAny(client, uri, handler);
	return CommandResult::OK;
}

/**
 * Searches for the files listed in #artnames in the UTF8 folder
 * URI #directory. This can be a local path or protocol-based
 * URI that #InputStream supports. Returns the first successfully
 * opened file or #nullptr on failure.
 */
static InputStreamPtr
find_stream_art(std::string_view directory, Mutex &mutex)
{
	static constexpr auto art_names = std::array {
		"cover.png",
		"cover.jpg",
		"cover.webp",
	};

	for(const auto name : art_names) {
		std::string art_file = PathTraitsUTF8::Build(directory, name);

		try {
			return InputStream::OpenReady(art_file.c_str(), mutex);
		} catch (...) {
			auto e = std::current_exception();
			if (!IsFileNotFound(e))
				LogError(e);
		}
	}
	return nullptr;
}

static CommandResult
read_stream_art(Response &r, const std::string_view art_directory,
		size_t offset)
{
	// TODO: eliminate this const_cast
	auto &client = const_cast<Client &>(r.GetClient());

	/* to avoid repeating the search for each chunk request by the
	   same client, use the #LastInputStream class to cache the
	   #InputStream instance */
	auto *is = client.last_album_art.Open(art_directory, [](std::string_view directory,
								Mutex &mutex){
		return find_stream_art(directory, mutex);
	});

	if (is == nullptr) {
		r.Error(ACK_ERROR_NO_EXIST, "No file exists");
		return CommandResult::ERROR;
	}
	if (!is->KnownSize()) {
		r.Error(ACK_ERROR_NO_EXIST, "Cannot get size for stream");
		return CommandResult::ERROR;
	}

	const offset_type art_file_size = is->GetSize();

	if (offset > art_file_size) {
		r.Error(ACK_ERROR_ARG, "Offset too large");
		return CommandResult::ERROR;
	}

	std::size_t buffer_size =
		std::min<offset_type>(art_file_size - offset,
				      r.GetClient().binary_limit);

	auto buffer = std::make_unique_for_overwrite<std::byte[]>(buffer_size);

	std::size_t read_size = 0;
	if (buffer_size > 0) {
		std::unique_lock lock{is->mutex};
		is->Seek(lock, offset);
<<<<<<< HEAD
		read_size = is->Read(lock, {buffer.get(), buffer_size});
=======

		const bool was_ready = is->IsReady();

		read_size = is->Read(lock, buffer.get(), buffer_size);

		if (was_ready && read_size < buffer_size / 2)
			/* the InputStream was ready before, but we
			   got only very little data; probably just
			   some data left in the buffer without doing
			   any I/O; let's wait for the next low-level
			   read to complete to get more data for the
			   client */
			read_size += is->Read(lock, buffer.get() + read_size,
					      buffer_size - read_size);
>>>>>>> b080ca86
	}

	r.Fmt("size: {}\n", art_file_size);

	r.WriteBinary({buffer.get(), read_size});

	return CommandResult::OK;
}

#ifdef ENABLE_DATABASE

/**
 * Attempt to locate the "real" directory where the given song is
 * stored.  This attempts to resolve "virtual" directories/songs,
 * e.g. expanded CUE sheet contents.
 */
[[gnu::pure]]
static std::string_view
RealDirectoryOfSong(Client &client, const char *song_uri,
		    std::string_view directory_uri) noexcept
try {
	const auto *db = client.GetDatabase();
	if (db == nullptr)
		return directory_uri;

	const auto *song = db->GetSong(song_uri);
	if (song == nullptr)
		return directory_uri;

	AtScopeExit(db, song) { db->ReturnSong(song); };

	if (song->real_uri == nullptr)
		return directory_uri;

	const char *real_uri = song->real_uri;

	/* this is a simplification which is just enough for CUE
	   sheets (but may be incomplete): for each "../", go one
	   level up */
	while ((real_uri = StringAfterPrefix(real_uri, "../")) != nullptr)
		directory_uri = PathTraitsUTF8::GetParent(directory_uri);

	return directory_uri;
} catch (...) {
	/* ignore all exceptions from Database::GetSong() */
	return directory_uri;
}

static CommandResult
read_db_art(Client &client, Response &r, const char *uri, const uint64_t offset)
{
	const Storage *storage = client.GetStorage();
	if (storage == nullptr) {
		r.Error(ACK_ERROR_NO_EXIST, "No database");
		return CommandResult::ERROR;
	}
	std::string uri2 = storage->MapUTF8(uri);

	std::string_view directory_uri =
		RealDirectoryOfSong(client,
				    uri,
				    PathTraitsUTF8::GetParent(uri2.c_str()));

	return read_stream_art(r, directory_uri, offset);
}
#endif

CommandResult
handle_album_art(Client &client, Request args, Response &r)
{
	assert(args.size() == 2);

	const char *uri = args.front();
	size_t offset = args.ParseUnsigned(1);

	const auto located_uri = LocateUri(UriPluginKind::INPUT, uri, &client
#ifdef ENABLE_DATABASE
					   , nullptr
#endif
					   );

	switch (located_uri.type) {
	case LocatedUri::Type::ABSOLUTE:
	case LocatedUri::Type::PATH:
		return read_stream_art(r,
				       PathTraitsUTF8::GetParent(located_uri.canonical_uri),
				       offset);

	case LocatedUri::Type::RELATIVE:
#ifdef ENABLE_DATABASE
		return read_db_art(client, r, located_uri.canonical_uri, offset);
#else
		r.Error(ACK_ERROR_NO_EXIST, "Database disabled");
		return CommandResult::ERROR;
#endif
	}
	r.Error(ACK_ERROR_NO_EXIST, "No art file exists");
	return CommandResult::ERROR;
}

class PrintPictureHandler final : public NullTagHandler {
	Response &response;

	const size_t offset;

	bool found = false;

	bool bad_offset = false;

public:
	PrintPictureHandler(Response &_response, size_t _offset) noexcept
		:NullTagHandler(WANT_PICTURE), response(_response),
		 offset(_offset) {}

	void RethrowError() const {
		if (bad_offset)
			throw ProtocolError(ACK_ERROR_ARG, "Bad file offset");
	}

	void OnPicture(const char *mime_type,
		       std::span<const std::byte> buffer) noexcept override {
		if (found)
			/* only use the first picture */
			return;

		found = true;

		if (offset > buffer.size()) {
			bad_offset = true;
			return;
		}

		    response.Fmt("size: {}\n", buffer.size());

		if (mime_type != nullptr)
			response.Fmt("type: {}\n", mime_type);

		buffer = buffer.subspan(offset);

		const std::size_t binary_limit = response.GetClient().binary_limit;
		if (buffer.size() > binary_limit)
			buffer = buffer.first(binary_limit);

		response.WriteBinary(buffer);
	}
};

CommandResult
handle_read_picture(Client &client, Request args, Response &r)
{
	assert(args.size() == 2);

	const char *const uri = args.front();
	const size_t offset = args.ParseUnsigned(1);

	PrintPictureHandler handler(r, offset);
	TagScanAny(client, uri, handler);
	handler.RethrowError();
	return CommandResult::OK;
}<|MERGE_RESOLUTION|>--- conflicted
+++ resolved
@@ -197,13 +197,10 @@
 	if (buffer_size > 0) {
 		std::unique_lock lock{is->mutex};
 		is->Seek(lock, offset);
-<<<<<<< HEAD
+
+		const bool was_ready = is->IsReady();
+
 		read_size = is->Read(lock, {buffer.get(), buffer_size});
-=======
-
-		const bool was_ready = is->IsReady();
-
-		read_size = is->Read(lock, buffer.get(), buffer_size);
 
 		if (was_ready && read_size < buffer_size / 2)
 			/* the InputStream was ready before, but we
@@ -212,9 +209,7 @@
 			   any I/O; let's wait for the next low-level
 			   read to complete to get more data for the
 			   client */
-			read_size += is->Read(lock, buffer.get() + read_size,
-					      buffer_size - read_size);
->>>>>>> b080ca86
+			read_size += is->Read(lock, {buffer.get() + read_size, buffer_size - read_size});
 	}
 
 	r.Fmt("size: {}\n", art_file_size);
