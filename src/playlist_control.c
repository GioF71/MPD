--- conflicted
+++ resolved
@@ -148,13 +148,6 @@
 
 	next_order = queue_next_order(&playlist->queue, playlist->current);
 	if (next_order < 0) {
-<<<<<<< HEAD
-=======
-		/* cancel single */
-		playlist->queue.single = false;
-		idle_add(IDLE_OPTIONS);
-
->>>>>>> 56bf4ede
 		/* no song after this one: stop playback */
 		playlist_stop(playlist);
 
