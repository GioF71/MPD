--- conflicted
+++ resolved
@@ -81,12 +81,8 @@
 xspf_start_element(void *user_data, const XML_Char *element_name,
 		   gcc_unused const XML_Char **atts)
 {
-<<<<<<< HEAD
 	auto *parser = (XspfParser *)user_data;
-=======
-	XspfParser *parser = (XspfParser *)user_data;
 	parser->value.clear();
->>>>>>> c45f1138
 
 	switch (parser->state) {
 	case XspfParser::ROOT:
