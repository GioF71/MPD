/*
 * Copyright 2003-2020 The Music Player Daemon Project
 * http://www.musicpd.org
 *
 * This program is free software; you can redistribute it and/or modify
 * it under the terms of the GNU General Public License as published by
 * the Free Software Foundation; either version 2 of the License, or
 * (at your option) any later version.
 *
 * This program is distributed in the hope that it will be useful,
 * but WITHOUT ANY WARRANTY; without even the implied warranty of
 * MERCHANTABILITY or FITNESS FOR A PARTICULAR PURPOSE.  See the
 * GNU General Public License for more details.
 *
 * You should have received a copy of the GNU General Public License along
 * with this program; if not, write to the Free Software Foundation, Inc.,
 * 51 Franklin Street, Fifth Floor, Boston, MA 02110-1301 USA.
 */

/**
  * iso archive handling (requires cdio, and iso9660)
  */

#include "Iso9660ArchivePlugin.hxx"
#include "../ArchivePlugin.hxx"
#include "../ArchiveFile.hxx"
#include "../ArchiveVisitor.hxx"
#include "input/InputStream.hxx"
#include "fs/Path.hxx"
#include "util/RuntimeError.hxx"
#include "util/StringCompare.hxx"
#include "util/WritableBuffer.hxx"

#include <cdio/iso9660.h>

#include <array>

#include <stdlib.h>
#include <string.h>

#include <utility>

static constexpr size_t
CEILING(size_t x, size_t y) noexcept
{
	return (x + y - 1) / y;
}

struct Iso9660 {
	iso9660_t *const iso;

	explicit Iso9660(Path path)
		:iso(iso9660_open(path.c_str())) {
		if (iso == nullptr)
			throw FormatRuntimeError("Failed to open ISO9660 file %s",
						 path.c_str());
	}

	~Iso9660() noexcept {
		iso9660_close(iso);
	}

	Iso9660(const Iso9660 &) = delete;
	Iso9660 &operator=(const Iso9660 &) = delete;

	long SeekRead(void *ptr, lsn_t start, long int i_size) const {
		return iso9660_iso_seek_read(iso, ptr, start, i_size);
	}
};

class Iso9660ArchiveFile final : public ArchiveFile {
	std::shared_ptr<Iso9660> iso;

public:
	explicit Iso9660ArchiveFile(std::shared_ptr<Iso9660> &&_iso)
		:iso(std::move(_iso)) {}

	/**
	 * @param capacity the path buffer size
	 */
	void Visit(char *path, size_t length, size_t capacity,
		   ArchiveVisitor &visitor);

	void Visit(ArchiveVisitor &visitor) override;

	InputStreamPtr OpenStream(const char *path,
				  Mutex &mutex) override;
};

/* archive open && listing routine */

inline void
Iso9660ArchiveFile::Visit(char *path, size_t length, size_t capacity,
			  ArchiveVisitor &visitor)
{
	auto *entlist = iso9660_ifs_readdir(iso->iso, path);
	if (!entlist) {
		return;
	}
	/* Iterate over the list of nodes that iso9660_ifs_readdir gives  */
	CdioListNode_t *entnode;
	_CDIO_LIST_FOREACH (entnode, entlist) {
		auto *statbuf = (iso9660_stat_t *)
			_cdio_list_node_data(entnode);
		const char *filename = statbuf->filename;
		if (StringIsEmpty(filename) ||
		    PathTraitsUTF8::IsSpecialFilename(filename))
			/* skip empty names (libcdio bug?) */
			/* skip special names like "." and ".." */
			continue;

		size_t filename_length = strlen(filename);
		if (length + filename_length + 1 >= capacity)
			/* file name is too long */
			continue;

		memcpy(path + length, filename, filename_length + 1);
		size_t new_length = length + filename_length;

		if (iso9660_stat_s::_STAT_DIR == statbuf->type ) {
			memcpy(path + new_length, "/", 2);
			Visit(path, new_length + 1, capacity, visitor);
		} else {
			//remove leading /
			visitor.VisitArchiveEntry(path + 1);
		}
	}

#if LIBCDIO_VERSION_NUM >= 20000
	iso9660_filelist_free(entlist);
#else
	_cdio_list_free (entlist, true);
#endif
}

static std::unique_ptr<ArchiveFile>
iso9660_archive_open(Path pathname)
{
	return std::make_unique<Iso9660ArchiveFile>(std::make_shared<Iso9660>(pathname));
}

void
Iso9660ArchiveFile::Visit(ArchiveVisitor &visitor)
{
	char path[4096] = "/";
	Visit(path, 1, sizeof(path), visitor);
}

/* single archive handling */

class Iso9660InputStream final : public InputStream {
	std::shared_ptr<Iso9660> iso;

	const lsn_t lsn;

	/**
	 * libiso9660 can only read whole sectors at a time, and this
	 * buffer is used to store one whole sector and allow Read()
	 * to handle partial sector reads.
	 */
	class BlockBuffer {
		size_t position = 0, fill = 0;

		std::array<uint8_t, ISO_BLOCKSIZE> data;

	public:
		ConstBuffer<uint8_t> Read() const noexcept {
			assert(fill <= data.size());
			assert(position <= fill);

			return {&data[position], &data[fill]};
		}

		void Consume(size_t nbytes) noexcept {
			assert(nbytes <= Read().size);

			position += nbytes;
		}

		WritableBuffer<uint8_t> Write() noexcept {
			assert(Read().empty());

			return {data.data(), data.size()};
		}

		void Append(size_t nbytes) noexcept {
			assert(Read().empty());
			assert(nbytes <= data.size());

			fill = nbytes;
			position = 0;
		}
	};

	BlockBuffer buffer;

public:
	Iso9660InputStream(std::shared_ptr<Iso9660> _iso,
			   const char *_uri,
			   Mutex &_mutex,
			   lsn_t _lsn, offset_type _size)
		:InputStream(_uri, _mutex),
		 iso(std::move(_iso)),
		 lsn(_lsn)
	{
		size = _size;
		seekable = true;
		SetReady();
	}

	/* virtual methods from InputStream */
<<<<<<< HEAD
	[[nodiscard]] bool IsEOF() const noexcept override;
	size_t Read(std::unique_lock<Mutex> &lock,
		    void *ptr, size_t size) override;

	void Seek(std::unique_lock<Mutex> &, offset_type new_offset) override {
=======
	bool IsEOF() noexcept override;
	size_t Read(void *ptr, size_t size) override;

	void Seek(offset_type new_offset) override {
		if (new_offset > size)
			throw std::runtime_error("Invalid seek offset");

>>>>>>> b2ae5298
		offset = new_offset;
	}
};

InputStreamPtr
Iso9660ArchiveFile::OpenStream(const char *pathname,
			       Mutex &mutex)
{
	auto statbuf = iso9660_ifs_stat_translate(iso->iso, pathname);
	if (statbuf == nullptr)
		throw FormatRuntimeError("not found in the ISO file: %s",
					 pathname);

	const lsn_t lsn = statbuf->lsn;
	const offset_type size = statbuf->size;
	free(statbuf);

	return std::make_unique<Iso9660InputStream>(iso, pathname, mutex,
						    lsn, size);
}

size_t
Iso9660InputStream::Read(std::unique_lock<Mutex> &,
			 void *ptr, size_t read_size)
{
	const offset_type remaining = size - offset;
	if (remaining == 0)
		return 0;

	if (offset_type(read_size) > remaining)
		read_size = remaining;

	auto r = buffer.Read();

	if (r.empty()) {
		/* the buffer is empty - read more data from the ISO file */

		assert(offset % ISO_BLOCKSIZE == 0);

		const ScopeUnlock unlock(mutex);

		const lsn_t read_lsn = lsn + offset / ISO_BLOCKSIZE;

		if (read_size >= ISO_BLOCKSIZE) {
			/* big read - read right into the caller's buffer */

			auto nbytes = iso->SeekRead(ptr, read_lsn,
						    read_size / ISO_BLOCKSIZE);
			if (nbytes <= 0)
				throw std::runtime_error("Failed to read ISO9660 file");

			offset += nbytes;
			return nbytes;
		}

		/* fill the buffer */

		auto w = buffer.Write();
		auto nbytes = iso->SeekRead(w.data, read_lsn,
					    w.size / ISO_BLOCKSIZE);
		if (nbytes <= 0)
			throw std::runtime_error("Failed to read ISO9660 file");

		buffer.Append(nbytes);

		r = buffer.Read();
	}

	assert(!r.empty());

	size_t nbytes = std::min(read_size, r.size);
	memcpy(ptr, r.data, nbytes);
	buffer.Consume(nbytes);
	offset += nbytes;
	return nbytes;
}

bool
Iso9660InputStream::IsEOF() const noexcept
{
	return offset == size;
}

/* exported structures */

static const char *const iso9660_archive_extensions[] = {
	"iso",
	nullptr
};

const ArchivePlugin iso9660_archive_plugin = {
	"iso",
	nullptr,
	nullptr,
	iso9660_archive_open,
	iso9660_archive_extensions,
};<|MERGE_RESOLUTION|>--- conflicted
+++ resolved
@@ -209,21 +209,14 @@
 	}
 
 	/* virtual methods from InputStream */
-<<<<<<< HEAD
 	[[nodiscard]] bool IsEOF() const noexcept override;
 	size_t Read(std::unique_lock<Mutex> &lock,
 		    void *ptr, size_t size) override;
 
 	void Seek(std::unique_lock<Mutex> &, offset_type new_offset) override {
-=======
-	bool IsEOF() noexcept override;
-	size_t Read(void *ptr, size_t size) override;
-
-	void Seek(offset_type new_offset) override {
 		if (new_offset > size)
 			throw std::runtime_error("Invalid seek offset");
 
->>>>>>> b2ae5298
 		offset = new_offset;
 	}
 };
