--- conflicted
+++ resolved
@@ -55,17 +55,9 @@
 static inline UniqueFileDescriptor
 OpenFile(Path file, int flags, int mode)
 {
-<<<<<<< HEAD
 	UniqueFileDescriptor fd;
 	fd.Open(file.c_str(), flags, mode);
 	return fd;
-=======
-#ifdef _WIN32
-	return _topen(file.c_str(), flags, mode);
-#else
-	return open_cloexec(file.c_str(), flags, mode);
-#endif
->>>>>>> f1ef9f9d
 }
 
 /*
