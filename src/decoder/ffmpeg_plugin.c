--- conflicted
+++ resolved
@@ -311,32 +311,12 @@
 
 	total_time = 0;
 
-<<<<<<< HEAD
-	if (codec_context->channels > 2) {
-		codec_context->channels = 2;
-	}
-
 	if (!audio_format_init_checked(&audio_format,
 				       codec_context->sample_rate,
 				       ffmpeg_sample_format(codec_context),
 				       codec_context->channels, &error)) {
 		g_warning("%s", error->message);
 		g_error_free(error);
-=======
-#if LIBAVCODEC_VERSION_INT >= ((51<<16)+(41<<8)+0)
-	audio_format.bits = (uint8_t) av_get_bits_per_sample_format(codec_context->sample_fmt);
-#else
-	/* XXX fixme 16-bit for older ffmpeg (13 Aug 2007) */
-	audio_format.bits = (uint8_t) 16;
-#endif
-	audio_format.sample_rate = (unsigned int)codec_context->sample_rate;
-	audio_format.channels = codec_context->channels;
-
-	if (!audio_format_valid(&audio_format)) {
-		g_warning("Invalid audio format: %u:%u:%u\n",
-			  audio_format.sample_rate, audio_format.bits,
-			  audio_format.channels);
->>>>>>> 8f7bc70b
 		return false;
 	}
 
