--- conflicted
+++ resolved
@@ -5,12 +5,8 @@
   meson_version: '>= 0.49.0',
   default_options: [
     'c_std=c99',
-<<<<<<< HEAD
-    'cpp_std=c++17'
-=======
-    'cpp_std=c++14',
+    'cpp_std=c++17',
     'warning_level=2',
->>>>>>> 30d97fe8
   ],
   license: 'GPLv2+',
 )
