project(
  'mpd',
  ['c', 'cpp'],
  version: '0.24',
  meson_version: '>= 1.0',
  default_options: [
    'c_std=c11',
    'build.c_std=c11',
    'cpp_std=c++20',
    'build.cpp_std=c++20',
    'warning_level=3',

    'fmt:cpp_std=c++20',

    # If we build those libraries as Meson subproject, they shall be
    # linked statically into the MPD executable.
    'curl:default_library=static',
    'expat:default_library=static',
    'flac:default_library=static',
    'fmt:default_library=static',
    'gtest:default_library=static',
    'id3tag:default_library=static',
    'lame:default_library=static',
<<<<<<< HEAD
    'libmpdclient:default_library=static',
=======
>>>>>>> cf9a2eb5
    'libmicrohttpd:default_library=static',
    'libmpdclient:default_library=static',
    'libnpupnp:default_library=static',
    'liburing:default_library=static',
    'ogg:default_library=static',
    'openssl:default_library=static',
    'opus:default_library=static',
    'sqlite3:default_library=static',
    'vorbis:default_library=static',

    # Not interested in compiler warnings from subprojects.
    'curl:werror=false',
    'curl:warning_level=0',
    'expat:werror=false',
    'expat:warning_level=0',
    'flac:werror=false',
    'flac:warning_level=0',
    'fmt:warning_level=0',
    'gtest:warning_level=0',
    'id3tag:werror=false',
    'id3tag:warning_level=0',
    'lame:werror=false',
    'lame:warning_level=0',
    'libmicrohttpd:warning_level=0',
    'libnpupnp:warning_level=0',
    'liburing:warning_level=0',
    'sqlite3:warning_level=0',
    'oggiopus:werror=false',
    'ogg:warning_level=0',
    'openssl:werror=false',
    'openssl:warning_level=0',
    'opus:werror=false',
    'opus:warning_level=0',
    'vorbis:warning_level=0',

    # Disable subprojects features we don't need
    'curl:tool=disabled',
    'curl:tests=disabled',
    'curl:unittests=disabled',
    'curl:brotli=disabled',
    'curl:cookies=disabled',
    'curl:progress-meter=disabled',
    'curl:zstd=disabled',
    'curl:kerberos-auth=disabled',
    'curl:negotiate-auth=disabled',
    'curl:gss-api=disabled',
    'curl:ntlm=disabled',
    'curl:ssh=disabled',
    'curl:dict=disabled',
    'curl:file=disabled',
    'curl:ftp=disabled',
    'curl:gopher=disabled',
    'curl:imap=disabled',
    'curl:ldap=disabled',
    'curl:ldaps=disabled',
    'curl:mqtt=disabled',
    'curl:pop3=disabled',
    'curl:rtmp=disabled',
    'curl:rtsp=disabled',
    'curl:smb=disabled',
    'curl:smtp=disabled',
    'curl:telnet=disabled',
    'curl:tftp=disabled',
    'lame:decoder=false',
    'lame:tools=disabled',
    'libmpdclient:documentation=false',
    'libmpdclient:test=false',
    'openssl:build_cli=false',
    'openssl:asm=disabled',
    'opus:docs=disabled',
    'opus:extra-programs=disabled',
    'opus:tests=disabled',
  ],
  license: 'GPLv2+',
)

version_cxx = vcs_tag(input: 'src/GitVersion.cxx', output: 'GitVersion.cxx')

compiler = meson.get_compiler('cpp')
c_compiler = meson.get_compiler('c')

if compiler.get_id() == 'gcc' and compiler.version().version_compare('<10')
  warning('Your GCC version is too old.  You need at least version 10.')
elif compiler.get_id() == 'clang' and compiler.version().version_compare('<11')
  warning('Your clang version is too old.  You need at least version 11.')
endif

version_conf = configuration_data()
version_conf.set_quoted('PACKAGE', meson.project_name())
version_conf.set_quoted('PACKAGE_NAME', meson.project_name())
version_conf.set_quoted('VERSION', meson.project_version())
version_conf.set_quoted('PROTOCOL_VERSION', '0.24.0')
configure_file(output: 'Version.h', configuration: version_conf)

conf = configuration_data()
conf.set_quoted('SYSTEM_CONFIG_FILE_LOCATION', join_paths(get_option('prefix'), get_option('sysconfdir'), 'mpd.conf'))

common_global_cppflags = [
  '-D_GNU_SOURCE',
]

common_cppflags = [
]

test_global_common_flags = [
  '-fvisibility=hidden',
]

test_common_flags = [
  '-ffast-math',
  '-ftree-vectorize',

  '-Wcast-qual',
  '-Wdouble-promotion',
  '-Wmissing-declarations',
  '-Wshadow',
  '-Wunused',
  '-Wvla',
  '-Wwrite-strings',

  # clang specific warning options:
  '-Wunreachable-code-aggressive',
  '-Wused-but-marked-unused',

  # suppress bogus GCC12 warnings in libfmt headers
  '-Wno-stringop-overflow',

  # libfmt causes this warning due to -ffast-math
  '-Wno-nan-infinity-disabled',
]

test_global_cxxflags = test_global_common_flags + [
]

test_global_cflags = test_global_common_flags + [
]

test_cxxflags = test_common_flags + [
  '-fno-threadsafe-statics',
  '-fmerge-all-constants',

  '-Wcomma-subscript',
  '-Wextra-semi',
  '-Wmismatched-tags',
  '-Woverloaded-virtual',
  '-Wsign-promo',
  '-Wvolatile',
  '-Wvirtual-inheritance',

  # a vtable without a dtor is just fine
  '-Wno-non-virtual-dtor',

  # clang specific warning options:
  '-Wcomma',
  '-Wheader-hygiene',
  '-Winconsistent-missing-destructor-override',
]

if compiler.get_id() != 'gcc' or compiler.version().version_compare('>=9')
  # The GCC 8 implementation of this flag is buggy: it complains even
  # if "final" is present, which implies "override".
  test_cxxflags += '-Wsuggest-override'
endif

test_cflags = test_common_flags + [
  '-Wmissing-prototypes',
  '-Wstrict-prototypes',
]

test_ldflags = [
  # make relocations read-only (hardening)
  '-Wl,-z,relro',

  # no lazy binding, please - not worth it for a daemon
  '-Wl,-z,now',
]

if get_option('buildtype') != 'debug'
  test_global_cxxflags += [
    '-ffunction-sections',
    '-fdata-sections',
  ]
  test_global_cflags += [
    '-ffunction-sections',
    '-fdata-sections',
  ]
  test_ldflags += [
    '-Wl,--gc-sections',
  ]
endif

if get_option('fuzzer')
  fuzzer_flags = []
  if get_option('libfuzzer')
    fuzzer_flags += ['-fsanitize=fuzzer']
  endif
  if get_option('b_sanitize') == 'none'
    fuzzer_flags += ['-fsanitize=address,undefined']
  endif
  add_global_arguments(fuzzer_flags, language: 'cpp')
  add_global_arguments(fuzzer_flags, language: 'c')
  add_global_link_arguments(fuzzer_flags, language: 'cpp')
endif

add_global_arguments(compiler.get_supported_arguments(test_global_cxxflags), language: 'cpp')
add_global_arguments(c_compiler.get_supported_arguments(test_global_cflags), language: 'c')
add_project_arguments(compiler.get_supported_arguments(test_cxxflags), language: 'cpp')
add_project_arguments(c_compiler.get_supported_arguments(test_cflags), language: 'c')
add_project_link_arguments(compiler.get_supported_link_arguments(test_ldflags), language: 'cpp')

is_linux = host_machine.system() == 'linux'
is_android = get_option('android_ndk') != ''
is_darwin = host_machine.system() == 'darwin'
is_windows = host_machine.system() == 'windows'

if is_android
  common_cppflags += '-DANDROID'
endif

if is_windows
  common_cppflags += [
    # enable Windows Vista APIs
    '-DWINVER=0x0600', '-D_WIN32_WINNT=0x0600',

    # enable Unicode support (TCHAR=wchar_t) in the Windows API (macro
    # "UNICODE) and the C library (macro "_UNICODE")
    '-DUNICODE', '-D_UNICODE',

    # enable strict type checking in the Windows API headers
    '-DSTRICT',

    # reduce header bloat by disabling obscure and obsolete Windows
    # APIs
    '-DWIN32_LEAN_AND_MEAN',

    # disable more Windows APIs which are not used by MPD
    '-DNOGDI', '-DNOBITMAP', '-DNOCOMM',
    '-DNOUSER',

    # reduce COM header bloat
    '-DCOM_NO_WINDOWS_H',

    # disable Internet Explorer specific APIs
    '-D_WIN32_IE=0',
  ]

  subdir('win32')
endif

if is_android
  # With ndk27 libcpp doesn't seem to have a rune table defined for the 
  # localization module, tell it to use the one it ships with
  common_cppflags += ['-D_LIBCPP_PROVIDES_DEFAULT_RUNE_TABLE']

  subdir('android')
endif

add_global_arguments(common_global_cppflags, language: 'c')
add_global_arguments(common_global_cppflags, language: 'cpp')

add_project_arguments(common_cppflags, language: 'c')
add_project_arguments(common_cppflags, language: 'cpp')

enable_daemon = not is_windows and not is_android and get_option('daemon')
conf.set('ENABLE_DAEMON', enable_daemon)

conf.set('HAVE_GETPWNAM_R', compiler.has_function('getpwnam_r'))
conf.set('HAVE_INITGROUPS', compiler.has_function('initgroups'))
conf.set('HAVE_FNMATCH', compiler.has_function('fnmatch'))

# Explicitly exclude Windows in this check because
# https://github.com/mesonbuild/meson/issues/3672 (reported in 2018,
# still not fixed in 2020) causes Meson to believe it exists, because
# __builtin_strndup() exists (but strndup() still cannot be used).
conf.set('HAVE_STRNDUP', not is_windows and compiler.has_function('strndup', prefix: '#define _GNU_SOURCE\n#include <string.h>'))

conf.set('HAVE_STRCASESTR', compiler.has_function('strcasestr'))

conf.set('HAVE_PRCTL', is_linux)

if not get_option('syslog').disabled()
  if compiler.has_function('syslog')
    conf.set('HAVE_SYSLOG', true)
  elif get_option('syslog').enabled()
    error('syslog() not found')
  endif
endif

enable_database = get_option('database')
conf.set('ENABLE_DATABASE', enable_database)

enable_inotify = get_option('inotify') and is_linux and enable_database
conf.set('ENABLE_INOTIFY', enable_inotify)

conf.set('ENABLE_DSD', get_option('dsd'))

inc = include_directories(
  'src',

  # for the generated config.h
  '.',
)

subdir('src/lib/fmt')

log = static_library(
  'log',
  'src/Log.cxx',
  'src/LogBackend.cxx',
  include_directories: inc,
  dependencies: fmt_dep,
)

log_dep = declare_dependency(
  link_with: log,
  dependencies: fmt_dep,
)

sources = [
  version_cxx,
  'src/Main.cxx',
  'src/protocol/ArgParser.cxx',
  'src/protocol/IdleFlags.cxx',
  'src/command/CommandError.cxx',
  'src/command/PositionArg.cxx',
  'src/command/AllCommands.cxx',
  'src/command/QueueCommands.cxx',
  'src/command/TagCommands.cxx',
  'src/command/PlayerCommands.cxx',
  'src/command/PlaylistCommands.cxx',
  'src/command/FileCommands.cxx',
  'src/command/OutputCommands.cxx',
  'src/command/MessageCommands.cxx',
  'src/command/ClientCommands.cxx',
  'src/command/PartitionCommands.cxx',
  'src/command/OtherCommands.cxx',
  'src/command/CommandListBuilder.cxx',
  'src/config/PartitionConfig.cxx',
  'src/config/PlayerConfig.cxx',
  'src/config/ReplayGainConfig.cxx',
  'src/Idle.cxx',
  'src/decoder/Thread.cxx',
  'src/decoder/Control.cxx',
  'src/decoder/Bridge.cxx',
  'src/decoder/DecoderPrint.cxx',
  'src/client/Listener.cxx',
  'src/client/Client.cxx',
  'src/client/Config.cxx',
  'src/client/Domain.cxx',
  'src/client/Event.cxx',
  'src/client/Expire.cxx',
  'src/client/Idle.cxx',
  'src/client/List.cxx',
  'src/client/New.cxx',
  'src/client/Process.cxx',
  'src/client/Read.cxx',
  'src/client/Write.cxx',
  'src/client/Message.cxx',
  'src/client/Subscribe.cxx',
  'src/client/File.cxx',
  'src/client/Response.cxx',
  'src/client/ThreadBackgroundCommand.cxx',
  'src/client/ProtocolFeature.cxx',
  'src/Listen.cxx',
  'src/LogInit.cxx',
  'src/ls.cxx',
  'src/Instance.cxx',
  'src/MusicBuffer.cxx',
  'src/MusicPipe.cxx',
  'src/MusicChunk.cxx',
  'src/MusicChunkPtr.cxx',
  'src/Mapper.cxx',
  'src/Partition.cxx',
  'src/Permission.cxx',
  'src/player/CrossFade.cxx',
  'src/player/Thread.cxx',
  'src/player/Control.cxx',
  'src/PlaylistError.cxx',
  'src/PlaylistPrint.cxx',
  'src/PlaylistSave.cxx',
  'src/playlist/Length.cxx',
  'src/playlist/PlaylistStream.cxx',
  'src/playlist/PlaylistMapper.cxx',
  'src/playlist/PlaylistAny.cxx',
  'src/playlist/PlaylistSong.cxx',
  'src/playlist/PlaylistQueue.cxx',
  'src/playlist/Print.cxx',
  'src/db/PlaylistVector.cxx',
  'src/queue/Queue.cxx',
  'src/queue/Print.cxx',
  'src/queue/Save.cxx',
  'src/queue/Selection.cxx',
  'src/queue/Playlist.cxx',
  'src/queue/PlaylistControl.cxx',
  'src/queue/PlaylistEdit.cxx',
  'src/queue/PlaylistTag.cxx',
  'src/queue/PlaylistState.cxx',
  'src/LocateUri.cxx',
  'src/SongUpdate.cxx',
  'src/SongLoader.cxx',
  'src/SongPrint.cxx',
  'src/SongSave.cxx',
  'src/StateFile.cxx',
  'src/StateFileConfig.cxx',
  'src/Stats.cxx',
  'src/TagPrint.cxx',
  'src/TagSave.cxx',
  'src/TagFile.cxx',
  'src/TagStream.cxx',
  'src/TagAny.cxx',
  'src/TimePrint.cxx',
  'src/mixer/Memento.cxx',
  'src/PlaylistFile.cxx',
]

if is_windows
  sources += [
    'src/win32/Win32Main.cxx',
  ]
endif

if not is_android
  sources += [
    'src/CommandLine.cxx',
    'src/unix/SignalHandlers.cxx',
  ]
else
  sources += [
    'src/android/Context.cxx',
    'src/android/AudioManager.cxx',
    'src/android/Environment.cxx',
    'src/android/LogListener.cxx',
  ]
endif

if enable_daemon
  sources += 'src/unix/Daemon.cxx'
endif

if enable_database
  sources += [
    'src/storage/StorageState.cxx',
    'src/queue/PlaylistUpdate.cxx',
    'src/command/StorageCommands.cxx',
    'src/command/DatabaseCommands.cxx',
  ]
endif

subdir('src/util')
subdir('src/cmdline')
subdir('src/time')
subdir('src/lib/icu')
subdir('src/fs')
subdir('src/io')
subdir('src/io/uring')
subdir('src/system')
subdir('src/thread')
subdir('src/net')
subdir('src/event')
subdir('src/win32')

subdir('src/fs/glue')

subdir('src/config')
subdir('src/pcm')

subdir('src/lib/dbus')
subdir('src/lib/smbclient')
subdir('src/lib/zlib')

subdir('src/lib/alsa')
subdir('src/lib/chromaprint')
subdir('src/lib/curl')
subdir('src/lib/expat')
subdir('src/lib/ffmpeg')
subdir('src/lib/gcrypt')
subdir('src/lib/nfs')
subdir('src/lib/oss')
subdir('src/lib/pcre')
subdir('src/lib/pipewire')
subdir('src/lib/pulse')
subdir('src/lib/sndio')
subdir('src/lib/sqlite')
subdir('src/lib/systemd')
subdir('src/lib/upnp')
subdir('src/lib/yajl')

subdir('src/lib/crypto')

subdir('src/zeroconf')

subdir('src/tag')
subdir('src/neighbor')
subdir('src/input')
subdir('src/archive')
subdir('src/filter')
subdir('src/mixer')
subdir('src/output')
subdir('src/lib/xiph')
subdir('src/decoder')
subdir('src/encoder')
subdir('src/song')
subdir('src/playlist')

if curl_dep.found()
  sources += 'src/RemoteTagCache.cxx'
endif

if sqlite_dep.found()
  sources += [
    'src/command/StickerCommands.cxx',
    'src/sticker/Database.cxx',
    'src/sticker/Print.cxx',
    'src/sticker/SongSticker.cxx',
    'src/sticker/TagSticker.cxx',
    'src/sticker/AllowedTags.cxx',
    'src/sticker/CleanupService.cxx',
  ]
endif

if chromaprint_dep.found()
  sources += [
    'src/command/FingerprintCommands.cxx',
    'src/lib/chromaprint/DecoderClient.cxx',
  ]
endif

basic = static_library(
  'basic',
  'src/ReplayGainMode.cxx',
  'src/SingleMode.cxx',
  'src/ConsumeMode.cxx',
  include_directories: inc,
)

basic_dep = declare_dependency(
  link_with: basic,
)

if enable_database
  subdir('src/storage')
else
  storage_glue_dep = dependency('', required: false)
endif
subdir('src/db')

if neighbor_glue_dep.found()
  sources += 'src/command/NeighborCommands.cxx'
endif

if archive_glue_dep.found()
  sources += [
    'src/TagArchive.cxx',
  ]

  if enable_database
    sources += ['src/db/update/Archive.cxx']
  endif
endif

if is_windows
  sources += windows_resources
endif

link_args = []
more_deps = []
if is_android
  subdir('src/java')
  target_type = 'shared_library'
  target_name = 'mpd'
  link_args += [
    '-Wl,--no-undefined,-shared,-Bsymbolic',
    '-llog',
    '-lz',
  ]
  more_deps += [
    declare_dependency(sources: [bridge_header]),
    java_dep,
  ]

  android_abi = get_option('android_abi')
  install_dir = meson.current_source_dir() / 'android/app/src/main/jnilibs' / android_abi
else
  target_type = 'executable'
  target_name = 'mpd'
  install_dir = get_option('bindir')
endif

mpd = build_target(
  target_name,
  sources,
  target_type: target_type,
  include_directories: inc,
  dependencies: [
    cmdline_dep,
    basic_dep,
    config_dep,
    dbus_dep,
    fs_dep,
    net_dep,
    util_dep,
    event_dep,
    thread_dep,
    neighbor_glue_dep,
    input_glue_dep,
    archive_glue_dep,
    output_glue_dep,
    mixer_glue_dep,
    decoder_glue_dep,
    encoder_glue_dep,
    playlist_glue_dep,
    db_glue_dep,
    storage_glue_dep,
    song_dep,
    systemd_dep,
    sqlite_dep,
    zeroconf_dep,
    more_deps,
    chromaprint_dep,
    fmt_dep,
  ],
  link_args: link_args,
  build_by_default: not get_option('fuzzer'),
  install : true,
  install_dir: install_dir
)

configure_file(output: 'config.h', configuration: conf)

if systemd_dep.found()
  subdir('systemd')
endif

if not is_android
  install_data(
    'mpd.svg',
    install_dir: join_paths(get_option('datadir'), 'icons', 'hicolor', 'scalable', 'apps'),
  )

  install_data(
    'AUTHORS', 'COPYING', 'NEWS', 'README.md',
    install_dir: join_paths(get_option('datadir'), 'doc', meson.project_name()),
  )
endif

subdir('doc')

if get_option('test')
  subdir('test')
endif

if get_option('fuzzer')
  subdir('test/fuzzer')
endif<|MERGE_RESOLUTION|>--- conflicted
+++ resolved
@@ -21,10 +21,6 @@
     'gtest:default_library=static',
     'id3tag:default_library=static',
     'lame:default_library=static',
-<<<<<<< HEAD
-    'libmpdclient:default_library=static',
-=======
->>>>>>> cf9a2eb5
     'libmicrohttpd:default_library=static',
     'libmpdclient:default_library=static',
     'libnpupnp:default_library=static',
