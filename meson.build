--- conflicted
+++ resolved
@@ -1,11 +1,7 @@
 project(
   'mpd',
   ['c', 'cpp'],
-<<<<<<< HEAD
   version: '0.23~git',
-=======
-  version: '0.22.9',
->>>>>>> dbe12a6b
   meson_version: '>= 0.49.0',
   default_options: [
     'c_std=c11',
